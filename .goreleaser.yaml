version: 2

before:
  hooks:
    - git submodule update --init --recursive

builds:
<<<<<<< HEAD
  - id: proxmox-tui
    main: ./cmd/proxmox-tui
=======
  # General build for all platforms except windows/amd64
  - id: pvetui
    main: ./cmd/pvetui
>>>>>>> 3d652167
    env:
      - CGO_ENABLED=0
    goos: [linux, darwin, windows]
    goarch: [amd64, arm64, 386]
    ignore:
      - goos: windows
        goarch: amd64
    ldflags:
      - -s -w
      - -X github.com/devnullvoid/pvetui/internal/version.version={{.Version}}
      - -X github.com/devnullvoid/pvetui/internal/version.commit={{.Commit}}
      - -X github.com/devnullvoid/pvetui/internal/version.buildDate={{.Date}}

<<<<<<< HEAD
  - id: proxmox-tui-windows-amd64
    main: ./cmd/proxmox-tui
=======
  # Windows/amd64 build with extra compatibility settings
  - id: pvetui-windows-amd64
    main: ./cmd/pvetui
>>>>>>> 3d652167
    env:
      - CGO_ENABLED=0
    goos: [windows]
    goarch: [amd64]
    goamd64: [v1]
    tags: [netgo, osusergo]
    ldflags:
      - -s -w
      - -X github.com/devnullvoid/pvetui/internal/version.version={{.Version}}
      - -X github.com/devnullvoid/pvetui/internal/version.commit={{.Commit}}
      - -X github.com/devnullvoid/pvetui/internal/version.buildDate={{.Date}}

archives:
  - id: default
<<<<<<< HEAD
=======
    builds: [pvetui, pvetui-windows-amd64]
>>>>>>> 3d652167
    name_template: "{{ .ProjectName }}_{{ .Version }}_{{ .Os }}_{{ .Arch }}"
    files:
      - LICENSE
      - README.md

checksum:
  name_template: "checksums_{{ .Version }}.txt"

changelog:
  use: git
  filters:
    exclude:
      - '^chore:'
      - '^docs:'
      - '^test:'
      - '^ci:'
      - Merge pull request
      - Merge branch

release:
  draft: false
  prerelease: auto

# AUR Package (Binary)
aurs:
  - name: proxmox-tui-bin
    homepage: "https://github.com/devnullvoid/proxmox-tui"
    description: "A terminal user interface (TUI) for Proxmox VE"
    maintainers:
      - "devnullvoid <devnullvoid.space@gmail.com>"
    license: "MIT"
    conflicts:
      - "proxmox-tui"
      - "proxmox-tui-git"
    provides:
      - "proxmox-tui"
    depends:
      - "glibc"
    optdepends:
      - "kitty: Better terminal support"
      - "alacritty: Better terminal support"
    package: |-
      # Install binary
      install -Dm755 "./proxmox-tui" "${pkgdir}/usr/bin/proxmox-tui"

      # Install license
      install -Dm644 "./LICENSE" "${pkgdir}/usr/share/licenses/proxmox-tui/LICENSE"

      # Install documentation
      install -Dm644 "./README.md" "${pkgdir}/usr/share/doc/proxmox-tui/README.md"

# AUR Package (Source)
aur_sources:
  - name: proxmox-tui
    homepage: "https://github.com/devnullvoid/proxmox-tui"
    description: "A terminal user interface (TUI) for Proxmox VE"
    maintainers:
      - "devnullvoid <devnullvoid.space@gmail.com>"
    license: "MIT"
    conflicts:
      - "proxmox-tui-bin"
      - "proxmox-tui-git"
    provides:
      - "proxmox-tui"
    depends:
      - "go"
      - "git"
    makedepends:
      - "make"
    optdepends:
      - "kitty: Better terminal support"
      - "alacritty: Better terminal support"
    url_template: "https://github.com/devnullvoid/proxmox-tui/archive/{{ .Tag }}.tar.gz"
    prepare: |-
      cd "${pkgname}-${pkgver}"
      go mod download
    build: |-
      cd "${pkgname}-${pkgver}"
      export CGO_CPPFLAGS="${CPPFLAGS}"
      export CGO_CFLAGS="${CFLAGS}"
      export CGO_CXXFLAGS="${CXXFLAGS}"
      export CGO_LDFLAGS="${LDFLAGS}"
      export GOFLAGS="-buildmode=pie -trimpath -mod=readonly -modcacherw"
      go build -ldflags="-w -s -linkmode=external -X github.com/devnullvoid/proxmox-tui/internal/version.version=${pkgver}" ./cmd/proxmox-tui
    package: |-
      cd "${pkgname}-${pkgver}"
      install -Dm755 ./proxmox-tui "${pkgdir}/usr/bin/proxmox-tui"
      install -Dm644 LICENSE "${pkgdir}/usr/share/licenses/proxmox-tui/LICENSE"
      install -Dm644 README.md "${pkgdir}/usr/share/doc/proxmox-tui/README.md"

# Homebrew Casks
homebrew_casks:
  - name: proxmox-tui
    description: "A terminal user interface (TUI) for Proxmox VE"
    homepage: "https://github.com/devnullvoid/proxmox-tui"
    license: "MIT"
    binary: "proxmox-tui"
    repository:
      owner: "devnullvoid"
      name: "homebrew-proxmox-tui"
    commit_author:
      name: "GoReleaser Bot"
      email: "noreply@github.com"
    caveats: |
      proxmox-tui requires a Proxmox VE server to connect to.
      Run 'proxmox-tui --help' to see configuration options.
    hooks:
      post:
        install: |
          if OS.mac?
            system_command "/usr/bin/xattr", args: ["-dr", "com.apple.quarantine", "#{staged_path}/proxmox-tui"]
          end

# Scoop Manifest
scoops:
  - name: proxmox-tui
    description: "A terminal user interface (TUI) for Proxmox VE"
    homepage: "https://github.com/devnullvoid/proxmox-tui"
    license: "MIT"
    repository:
      owner: "devnullvoid"
      name: "scoop-proxmox-tui"
    commit_author:
      name: "GoReleaser Bot"
      email: "noreply@github.com"

# DEB Package
nfpms:
  - id: proxmox-tui-deb
    description: "A terminal user interface (TUI) for Proxmox VE"
    homepage: "https://github.com/devnullvoid/proxmox-tui"
    maintainer: "devnullvoid <devnullvoid.space@gmail.com>"
    license: "MIT"
    formats:
      - deb
    contents:
      - src: "{{ .ArtifactPath }}"
        dst: "/usr/local/bin/proxmox-tui"
        type: "file"
      - src: "LICENSE"
        dst: "/usr/share/doc/proxmox-tui/LICENSE"
        type: "doc"
      - src: "README.md"
        dst: "/usr/share/doc/proxmox-tui/README.md"
        type: "doc"
    overrides:
      deb:
        dependencies:
          - "libc6"
        recommends:
          - "kitty | alacritty"
        suggests:
          - "proxmox-ve"

  # RPM Package
  - id: proxmox-tui-rpm
    description: "A terminal user interface (TUI) for Proxmox VE"
    homepage: "https://github.com/devnullvoid/proxmox-tui"
    maintainer: "devnullvoid <devnullvoid.space@gmail.com>"
    license: "MIT"
    formats:
      - rpm
    contents:
      - src: "{{ .ArtifactPath }}"
        dst: "/usr/local/bin/proxmox-tui"
        type: "file"
      - src: "LICENSE"
        dst: "/usr/share/doc/proxmox-tui/LICENSE"
        type: "doc"
      - src: "README.md"
        dst: "/usr/share/doc/proxmox-tui/README.md"
        type: "doc"
    overrides:
      rpm:
        dependencies:
          - "glibc"
        suggests:
          - "kitty"
          - "alacritty"
          - "proxmox-ve"

# Docker Images
dockers:
  - image_templates:
      - "ghcr.io/devnullvoid/proxmox-tui:{{ .Version }}"
      - "ghcr.io/devnullvoid/proxmox-tui:latest"
    dockerfile: "Dockerfile"
    use: "buildx"
    build_flag_templates:
      - "--platform=linux/amd64"
      - "--platform=linux/arm64"
    extra_files:
      - LICENSE
      - README.md<|MERGE_RESOLUTION|>--- conflicted
+++ resolved
@@ -5,14 +5,9 @@
     - git submodule update --init --recursive
 
 builds:
-<<<<<<< HEAD
-  - id: proxmox-tui
-    main: ./cmd/proxmox-tui
-=======
   # General build for all platforms except windows/amd64
   - id: pvetui
     main: ./cmd/pvetui
->>>>>>> 3d652167
     env:
       - CGO_ENABLED=0
     goos: [linux, darwin, windows]
@@ -26,14 +21,9 @@
       - -X github.com/devnullvoid/pvetui/internal/version.commit={{.Commit}}
       - -X github.com/devnullvoid/pvetui/internal/version.buildDate={{.Date}}
 
-<<<<<<< HEAD
-  - id: proxmox-tui-windows-amd64
-    main: ./cmd/proxmox-tui
-=======
   # Windows/amd64 build with extra compatibility settings
   - id: pvetui-windows-amd64
     main: ./cmd/pvetui
->>>>>>> 3d652167
     env:
       - CGO_ENABLED=0
     goos: [windows]
@@ -48,10 +38,7 @@
 
 archives:
   - id: default
-<<<<<<< HEAD
-=======
     builds: [pvetui, pvetui-windows-amd64]
->>>>>>> 3d652167
     name_template: "{{ .ProjectName }}_{{ .Version }}_{{ .Os }}_{{ .Arch }}"
     files:
       - LICENSE
