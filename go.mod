module github.com/devnullvoid/proxmox-tui

go 1.24.2

require (
	filippo.io/age v1.2.1
	github.com/dgraph-io/badger/v4 v4.8.0
	github.com/gdamore/tcell/v2 v2.8.1
	github.com/getsops/sops/v3 v3.10.2
	github.com/gorilla/websocket v1.5.3
	github.com/rivo/tview v0.0.0-20250330220935-949945f8d922
	github.com/stretchr/testify v1.10.0
	golang.org/x/term v0.32.0
	gopkg.in/yaml.v3 v3.0.1
)

require (
	cel.dev/expr v0.22.1 // indirect
	cloud.google.com/go v0.120.0 // indirect
	cloud.google.com/go/auth v0.15.0 // indirect
	cloud.google.com/go/auth/oauth2adapt v0.2.8 // indirect
	cloud.google.com/go/compute/metadata v0.6.0 // indirect
	cloud.google.com/go/iam v1.4.2 // indirect
	cloud.google.com/go/kms v1.21.1 // indirect
	cloud.google.com/go/longrunning v0.6.6 // indirect
	cloud.google.com/go/monitoring v1.24.1 // indirect
	cloud.google.com/go/storage v1.51.0 // indirect
	filippo.io/edwards25519 v1.1.0 // indirect
	github.com/Azure/azure-sdk-for-go/sdk/azcore v1.18.0 // indirect
	github.com/Azure/azure-sdk-for-go/sdk/azidentity v1.9.0 // indirect
	github.com/Azure/azure-sdk-for-go/sdk/internal v1.11.1 // indirect
	github.com/Azure/azure-sdk-for-go/sdk/security/keyvault/azkeys v1.3.1 // indirect
	github.com/Azure/azure-sdk-for-go/sdk/security/keyvault/internal v1.1.1 // indirect
	github.com/AzureAD/microsoft-authentication-library-for-go v1.4.2 // indirect
	github.com/GoogleCloudPlatform/opentelemetry-operations-go/detectors/gcp v1.27.0 // indirect
	github.com/GoogleCloudPlatform/opentelemetry-operations-go/exporter/metric v0.51.0 // indirect
	github.com/GoogleCloudPlatform/opentelemetry-operations-go/internal/resourcemapping v0.51.0 // indirect
	github.com/ProtonMail/go-crypto v1.2.0 // indirect
	github.com/aws/aws-sdk-go-v2 v1.36.3 // indirect
	github.com/aws/aws-sdk-go-v2/aws/protocol/eventstream v1.6.10 // indirect
	github.com/aws/aws-sdk-go-v2/config v1.29.14 // indirect
	github.com/aws/aws-sdk-go-v2/credentials v1.17.67 // indirect
	github.com/aws/aws-sdk-go-v2/feature/ec2/imds v1.16.30 // indirect
	github.com/aws/aws-sdk-go-v2/feature/s3/manager v1.17.72 // indirect
	github.com/aws/aws-sdk-go-v2/internal/configsources v1.3.34 // indirect
	github.com/aws/aws-sdk-go-v2/internal/endpoints/v2 v2.6.34 // indirect
	github.com/aws/aws-sdk-go-v2/internal/ini v1.8.3 // indirect
	github.com/aws/aws-sdk-go-v2/internal/v4a v1.3.34 // indirect
	github.com/aws/aws-sdk-go-v2/service/internal/accept-encoding v1.12.3 // indirect
	github.com/aws/aws-sdk-go-v2/service/internal/checksum v1.7.0 // indirect
	github.com/aws/aws-sdk-go-v2/service/internal/presigned-url v1.12.15 // indirect
	github.com/aws/aws-sdk-go-v2/service/internal/s3shared v1.18.15 // indirect
	github.com/aws/aws-sdk-go-v2/service/kms v1.38.3 // indirect
	github.com/aws/aws-sdk-go-v2/service/s3 v1.79.2 // indirect
	github.com/aws/aws-sdk-go-v2/service/sso v1.25.3 // indirect
	github.com/aws/aws-sdk-go-v2/service/ssooidc v1.30.1 // indirect
	github.com/aws/aws-sdk-go-v2/service/sts v1.33.19 // indirect
	github.com/aws/smithy-go v1.22.3 // indirect
	github.com/blang/semver v3.5.1+incompatible // indirect
	github.com/cenkalti/backoff/v4 v4.3.0 // indirect
	github.com/cespare/xxhash/v2 v2.3.0 // indirect
	github.com/cloudflare/circl v1.6.0 // indirect
	github.com/cncf/xds/go v0.0.0-20250326154945-ae57f3c0d45f // indirect
	github.com/cpuguy83/go-md2man/v2 v2.0.6 // indirect
	github.com/davecgh/go-spew v1.1.1 // indirect
	github.com/dgraph-io/ristretto/v2 v2.2.0 // indirect
	github.com/dustin/go-humanize v1.0.1 // indirect
	github.com/envoyproxy/go-control-plane/envoy v1.32.4 // indirect
	github.com/envoyproxy/protoc-gen-validate v1.2.1 // indirect
	github.com/fatih/color v1.18.0 // indirect
	github.com/felixge/httpsnoop v1.0.4 // indirect
	github.com/fsnotify/fsnotify v1.8.0 // indirect
	github.com/gdamore/encoding v1.0.1 // indirect
	github.com/getsops/gopgagent v0.0.0-20241224165529-7044f28e491e // indirect
	github.com/go-jose/go-jose/v4 v4.0.5 // indirect
	github.com/go-logr/logr v1.4.3 // indirect
	github.com/go-logr/stdr v1.2.2 // indirect
	github.com/go-viper/mapstructure/v2 v2.2.1 // indirect
	github.com/golang-jwt/jwt/v5 v5.2.2 // indirect
	github.com/google/flatbuffers v25.2.10+incompatible // indirect
	github.com/google/go-cmp v0.7.0 // indirect
	github.com/google/s2a-go v0.1.9 // indirect
	github.com/google/shlex v0.0.0-20191202100458-e7afc7fbc510 // indirect
	github.com/google/uuid v1.6.0 // indirect
	github.com/googleapis/enterprise-certificate-proxy v0.3.6 // indirect
	github.com/googleapis/gax-go/v2 v2.14.1 // indirect
	github.com/goware/prefixer v0.0.0-20160118172347-395022866408 // indirect
	github.com/hashicorp/errwrap v1.1.0 // indirect
	github.com/hashicorp/go-cleanhttp v0.5.2 // indirect
	github.com/hashicorp/go-multierror v1.1.1 // indirect
	github.com/hashicorp/go-retryablehttp v0.7.7 // indirect
	github.com/hashicorp/go-rootcerts v1.0.2 // indirect
	github.com/hashicorp/go-secure-stdlib/parseutil v0.2.0 // indirect
	github.com/hashicorp/go-secure-stdlib/strutil v0.1.2 // indirect
	github.com/hashicorp/go-sockaddr v1.0.7 // indirect
	github.com/hashicorp/hcl v1.0.0 // indirect
	github.com/hashicorp/vault/api v1.16.0 // indirect
	github.com/inconshreveable/mousetrap v1.1.0 // indirect
	github.com/klauspost/compress v1.18.0 // indirect
	github.com/kylelemons/godebug v1.1.0 // indirect
	github.com/lib/pq v1.10.9 // indirect
	github.com/lucasb-eyer/go-colorful v1.2.0 // indirect
	github.com/mattn/go-colorable v0.1.14 // indirect
	github.com/mattn/go-isatty v0.0.20 // indirect
	github.com/mattn/go-runewidth v0.0.16 // indirect
	github.com/mitchellh/go-homedir v1.1.0 // indirect
	github.com/mitchellh/go-wordwrap v1.0.1 // indirect
	github.com/mitchellh/mapstructure v1.5.0 // indirect
	github.com/pelletier/go-toml/v2 v2.2.3 // indirect
	github.com/pkg/browser v0.0.0-20240102092130-5ac0b6a4141c // indirect
	github.com/pkg/errors v0.9.1 // indirect
	github.com/planetscale/vtprotobuf v0.6.1-0.20240319094008-0393e58bdf10 // indirect
	github.com/pmezard/go-difflib v1.0.0 // indirect
	github.com/rivo/uniseg v0.4.7 // indirect
	github.com/russross/blackfriday/v2 v2.1.0 // indirect
	github.com/ryanuber/go-glob v1.0.0 // indirect
	github.com/sagikazarmark/locafero v0.7.0 // indirect
	github.com/sirupsen/logrus v1.9.3 // indirect
	github.com/sourcegraph/conc v0.3.0 // indirect
	github.com/spf13/afero v1.12.0 // indirect
	github.com/spf13/cast v1.7.1 // indirect
	github.com/spf13/cobra v1.9.1 // indirect
	github.com/spf13/pflag v1.0.6 // indirect
	github.com/spf13/viper v1.20.1 // indirect
	github.com/stretchr/objx v0.5.2 // indirect
	github.com/subosito/gotenv v1.6.0 // indirect
	github.com/urfave/cli v1.22.16 // indirect
	go.opentelemetry.io/auto/sdk v1.1.0 // indirect
	go.opentelemetry.io/contrib/detectors/gcp v1.35.0 // indirect
	go.opentelemetry.io/contrib/instrumentation/google.golang.org/grpc/otelgrpc v0.60.0 // indirect
	go.opentelemetry.io/contrib/instrumentation/net/http/otelhttp v0.60.0 // indirect
	go.opentelemetry.io/otel v1.37.0 // indirect
	go.opentelemetry.io/otel/metric v1.37.0 // indirect
	go.opentelemetry.io/otel/sdk v1.37.0 // indirect
	go.opentelemetry.io/otel/sdk/metric v1.35.0 // indirect
<<<<<<< HEAD
	go.opentelemetry.io/otel/trace v1.35.0 // indirect
	go.uber.org/atomic v1.9.0 // indirect
	go.uber.org/multierr v1.9.0 // indirect
	golang.org/x/crypto v0.37.0 // indirect
	golang.org/x/net v0.39.0 // indirect
=======
	go.opentelemetry.io/otel/trace v1.37.0 // indirect
	golang.org/x/crypto v0.39.0 // indirect
	golang.org/x/net v0.41.0 // indirect
>>>>>>> 043ef4db
	golang.org/x/oauth2 v0.29.0 // indirect
	golang.org/x/sync v0.15.0 // indirect
	golang.org/x/sys v0.34.0 // indirect
	golang.org/x/text v0.26.0 // indirect
	golang.org/x/time v0.11.0 // indirect
	google.golang.org/api v0.228.0 // indirect
	google.golang.org/genproto v0.0.0-20250324211829-b45e905df463 // indirect
	google.golang.org/genproto/googleapis/api v0.0.0-20250324211829-b45e905df463 // indirect
	google.golang.org/genproto/googleapis/rpc v0.0.0-20250324211829-b45e905df463 // indirect
	google.golang.org/grpc v1.71.1 // indirect
	google.golang.org/protobuf v1.36.6 // indirect
	gopkg.in/ini.v1 v1.67.0 // indirect
)<|MERGE_RESOLUTION|>--- conflicted
+++ resolved
@@ -69,13 +69,11 @@
 	github.com/envoyproxy/protoc-gen-validate v1.2.1 // indirect
 	github.com/fatih/color v1.18.0 // indirect
 	github.com/felixge/httpsnoop v1.0.4 // indirect
-	github.com/fsnotify/fsnotify v1.8.0 // indirect
 	github.com/gdamore/encoding v1.0.1 // indirect
 	github.com/getsops/gopgagent v0.0.0-20241224165529-7044f28e491e // indirect
 	github.com/go-jose/go-jose/v4 v4.0.5 // indirect
 	github.com/go-logr/logr v1.4.3 // indirect
 	github.com/go-logr/stdr v1.2.2 // indirect
-	github.com/go-viper/mapstructure/v2 v2.2.1 // indirect
 	github.com/golang-jwt/jwt/v5 v5.2.2 // indirect
 	github.com/google/flatbuffers v25.2.10+incompatible // indirect
 	github.com/google/go-cmp v0.7.0 // indirect
@@ -95,7 +93,6 @@
 	github.com/hashicorp/go-sockaddr v1.0.7 // indirect
 	github.com/hashicorp/hcl v1.0.0 // indirect
 	github.com/hashicorp/vault/api v1.16.0 // indirect
-	github.com/inconshreveable/mousetrap v1.1.0 // indirect
 	github.com/klauspost/compress v1.18.0 // indirect
 	github.com/kylelemons/godebug v1.1.0 // indirect
 	github.com/lib/pq v1.10.9 // indirect
@@ -106,7 +103,6 @@
 	github.com/mitchellh/go-homedir v1.1.0 // indirect
 	github.com/mitchellh/go-wordwrap v1.0.1 // indirect
 	github.com/mitchellh/mapstructure v1.5.0 // indirect
-	github.com/pelletier/go-toml/v2 v2.2.3 // indirect
 	github.com/pkg/browser v0.0.0-20240102092130-5ac0b6a4141c // indirect
 	github.com/pkg/errors v0.9.1 // indirect
 	github.com/planetscale/vtprotobuf v0.6.1-0.20240319094008-0393e58bdf10 // indirect
@@ -114,16 +110,8 @@
 	github.com/rivo/uniseg v0.4.7 // indirect
 	github.com/russross/blackfriday/v2 v2.1.0 // indirect
 	github.com/ryanuber/go-glob v1.0.0 // indirect
-	github.com/sagikazarmark/locafero v0.7.0 // indirect
 	github.com/sirupsen/logrus v1.9.3 // indirect
-	github.com/sourcegraph/conc v0.3.0 // indirect
-	github.com/spf13/afero v1.12.0 // indirect
-	github.com/spf13/cast v1.7.1 // indirect
-	github.com/spf13/cobra v1.9.1 // indirect
-	github.com/spf13/pflag v1.0.6 // indirect
-	github.com/spf13/viper v1.20.1 // indirect
 	github.com/stretchr/objx v0.5.2 // indirect
-	github.com/subosito/gotenv v1.6.0 // indirect
 	github.com/urfave/cli v1.22.16 // indirect
 	go.opentelemetry.io/auto/sdk v1.1.0 // indirect
 	go.opentelemetry.io/contrib/detectors/gcp v1.35.0 // indirect
@@ -133,17 +121,9 @@
 	go.opentelemetry.io/otel/metric v1.37.0 // indirect
 	go.opentelemetry.io/otel/sdk v1.37.0 // indirect
 	go.opentelemetry.io/otel/sdk/metric v1.35.0 // indirect
-<<<<<<< HEAD
-	go.opentelemetry.io/otel/trace v1.35.0 // indirect
-	go.uber.org/atomic v1.9.0 // indirect
-	go.uber.org/multierr v1.9.0 // indirect
-	golang.org/x/crypto v0.37.0 // indirect
-	golang.org/x/net v0.39.0 // indirect
-=======
 	go.opentelemetry.io/otel/trace v1.37.0 // indirect
 	golang.org/x/crypto v0.39.0 // indirect
 	golang.org/x/net v0.41.0 // indirect
->>>>>>> 043ef4db
 	golang.org/x/oauth2 v0.29.0 // indirect
 	golang.org/x/sync v0.15.0 // indirect
 	golang.org/x/sys v0.34.0 // indirect
