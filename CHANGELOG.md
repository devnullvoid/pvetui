# Changelog

All notable changes to this project will be documented in this file.

The format is based on [Keep a Changelog](https://keepachangelog.com/en/1.0.0/),
and this project adheres to [Semantic Versioning](https://semver.org/spec/v2.0.0.html).

## [Unreleased]

<<<<<<< HEAD
=======
### Added

- **Direct Profile Wizard**: New `--profile` flag for `config-wizard` command allows adding or editing specific profiles directly (e.g. `pvetui config-wizard --profile new-server`).

### Fixed

- **Profile Editor Validation**: Fixed issue where new profiles could not be saved due to validation errors.
- **Profile Wizard UX**: Implemented Shift+Tab (Backtab) navigation support in profile forms.
- **Initial Configuration**: Removed dummy sensitive values from default template to prevent auto-fill during onboarding.
- **Phantom Profiles**: Fixed issue where cancelled "Add New Profile" actions left phantom entries in the profile list.
- **Add Group Focus**: Fixed focus loss when pressing Enter in the "Add Group" input field.
- **Add Group Modal**: Increased modal width to prevent input field truncation.
- **Fresh Install Profile**: Fixed issue where fresh installations created both "default" and "work" profiles; removed "work" profile from template.
- **SOPS Detection**: Fixed issue where unencrypted configs were being encrypted when managing groups, even if they weren't originally encrypted. Improved SOPS detection logic to prevent false positives.

## [1.0.14] - 2025-12-07

>>>>>>> 72ca48bc
### Added

- **Direct Profile Wizard**: New `--profile` flag for `config-wizard` command allows adding or editing specific profiles directly (e.g. `pvetui config-wizard --profile new-server`).
- **Command Runner Descriptions**: Command runner plugin now displays user-friendly descriptions for all commands, making it easier to understand what each command does before executing it. Descriptions are shown as secondary text in the command selection menu.

### Fixed

- **Profile Editor Validation**: Fixed issue where new profiles could not be saved due to validation errors.
- **Profile Wizard UX**: Implemented Shift+Tab (Backtab) navigation support in profile forms.
- **Initial Configuration**: Removed dummy sensitive values from default template to prevent auto-fill during onboarding.
- **Phantom Profiles**: Fixed issue where cancelled "Add New Profile" actions left phantom entries in the profile list.
- **Add Group Modal**: Increased modal width to prevent input field truncation.
- **Add Group Focus**: Fixed focus loss when pressing Enter in the "Add Group" input field.
- **SOPS Detection**: Fixed issue where unencrypted configs were being encrypted when managing groups, even if they weren't originally encrypted. Improved SOPS detection logic to prevent false positives.
- **Fresh Install Profile**: Fixed issue where fresh installations created both "default" and "work" profiles; removed "work" profile from template.
- **About dialog metadata**: Widened the About modal so GitHub links no longer wrap/break and backfilled commit/build date when ldflags aren't provided (e.g., `go install`).
- **Plugin manager modal**: Expanded the manage-plugins dialog further (wider center column) so long plugin descriptions stay visible.
- **LXC shell via root SSH**: Skip `sudo` when the profile `ssh_user` is `root`, preventing failures on Proxmox hosts without sudo and eliminating unnecessary elevation.
- **Community scripts navigation**: Restored visible selection highlighting in the script/category lists.
- **Community scripts install**: Show script page link and explicit curl/bash command; installations no longer require sudo when connecting as root (fall back to `su`).
- **Command runner SSH target**: Use node IPs instead of hostnames for SSH, reducing DNS reliance.
- **SSH debug visibility**: Added debug logs for all SSH invocations (node/VM shells, command runner, community scripts) including user/host/command, and centralized logging to the single cache log file.
- **IP address debugging (issue #56)**: Added comprehensive debug logging at cluster parsing, node lookup, and shell invocation stages to track IP addresses through the entire flow. Logs include string length, byte representation, and raw JSON values to help diagnose potential IP corruption issues.
- **Hotkey override hook**: UI components can now register a hotkey override instead of being added to the growing modal whitelist, reducing global shortcut conflicts.
- **Profile add cancel**: Cancelling “Add New Profile” no longer leaves a phantom `new_profile` entry in the manager list.

## [1.0.13] - 2025-11-29

### Added

- **Enhanced Guest Search**: Guest search now includes IP addresses and tags in addition to name, ID, type, status, and node name for more comprehensive filtering

### Fixed

- **noVNC Assets with go install**: Fixed missing noVNC vendor files (pako compression library) when installing via `go install` by renaming `vendor/` to `lib/` (Go's embed package excludes directories named 'vendor' by design). The `prune_novnc.sh` script now automatically handles this transformation after updating the noVNC subtree from upstream.
- **Release packaging**: Updated noVNC pako license paths in GoReleaser, RPM/DEB, and Docker release artifacts after moving `vendor/pako` to `lib/pako`, restoring successful binary publishing.
- **Selection Visibility on Windows**: Added reverse video attribute to selected items for better visibility on Windows Terminal with black backgrounds (Vintage, Campbell, IBM 5153 color schemes). Selected nodes/VMs now use inverted colors that work regardless of theme or terminal settings.

## [1.0.12] - 2025-11-24

### Added

- **Command Runner Plugin**: Standardized the Linux host/container/guest command sets and added richer troubleshooting helpers (process sorters, `ip route/link show`, resolver dumps, etc.) plus expanded Windows networking/DNS commands so you can capture CPU, memory, and connectivity data from the same menu.
- **VM SSH User Override**: New `vm_ssh_user` config/flag/env option lets you specify a different SSH username for QEMU VM shells while keeping `ssh_user` for node/LXC access (falls back automatically when omitted).

### Changed

- **Command Runner Plugin**: After closing the command output modal you now land back in the command list, making it much faster to run multiple commands back-to-back.

### Fixed

- **VM Migration Polling**: Fixed migration operations to properly wait for Proxmox task completion via UPID before attempting to poll the target node, eliminating "Configuration file does not exist" errors during active migrations
- **Task Completion Detection**: Improved task completion detection to use the `EndTime` field instead of status string matching, ensuring all task failures (including "migration problems" and other non-standard error messages) are properly caught
- **Post-Operation Refresh Blocking**: Fixed "Cannot refresh data while there are pending operations in progress" message appearing after successful VM operations by clearing pending state immediately after operation completion for all VM lifecycle actions (start, stop, shutdown, restart, reset, delete, and migrate)

## [1.0.11] - 2025-11-20

### Changed

- Guest Insights plugin now uses the full main panel dimensions so its table matches other plugin experiences.
- Tasks page table now expands to the full page width so its columns no longer appear cramped on larger terminals.

### Fixed

- Startup auto-encryption now runs only when plain-text secrets are actually detected, eliminating the repeating “Encrypted sensitive fields” banner and unnecessary config rewrites.
- Non-SOPS config saves no longer duplicate the active connection at the bottom of `config.yml`; sensitive-field encryption now keeps values inside their profile only.

## [1.0.10] - 2025-11-14

### Added

- Plaintext `password`/`token_secret` values in non-SOPS configs are now auto-encrypted on startup, so sensitive fields never linger in cleartext on disk once you've successfully connected.

### Changed

- Replaced the demo-oriented guest list plugin with a "Guest Insights" experience featuring a sortable/filterable table, jump-to-guest navigation, and on-demand metric refreshes so node actions are actually useful during day-to-day ops.
- Cluster status view now recognizes single-node installs, showing a sane 1/1 node count and a "Quorate: N/A" message instead of a scary "No" status.

## [1.0.9] - 2025-11-12

### Added

- **Command Runner Plugin - QEMU VM Support**: Execute whitelisted commands on QEMU VMs via guest agent
  - Commands execute via `/nodes/{node}/qemu/{vmid}/agent/exec` and `/agent/exec-status` endpoints
  - Support for templated commands with parameters (e.g., `systemctl status {service}`)
  - 'C' keyboard shortcut on VMs with guest agent enabled and running
  - Expanded VM command whitelist: `uptime`, `df -h`, `free -h`, `systemctl status`, `journalctl`, `ps aux`, `ip addr show`
  - Polling logic to wait for command completion with proper timeout handling
  - API client adapter to bridge plugin VM struct with full API client types
  - Commands wrapped in `["/bin/sh", "-c", "command"]` for shell feature support

- **Command Runner Plugin - OS-Aware VM Commands**: Detect QEMU guest operating systems and show Linux shell or Windows PowerShell command lists automatically.

- **Command Runner Plugin - Expanded Linux/LXC Utilities**: Added `journalctl -n 50`, `systemctl list-units --type=service --state=running`, `systemctl list-unit-files --state=enabled`, `who`, and `last -n 20` to the default Linux VM and LXC whitelists for faster troubleshooting.

### Fixed

- **Guest Agent Response Parsing**: Fixed critical bug where Proxmox returns `exited` field as integer (0/1) but code attempted to parse as boolean, causing infinite polling loop and "Invalid parameter 'pid'" errors on second poll
- **Version Detection**: `go install` builds now report the correct semantic version by using `debug.ReadBuildInfo()` to extract module metadata instead of hard-coding "vdev".

## [1.0.8] - 2025-11-04

### Changed

- Switched noVNC integration from a git submodule to a git subtree rooted at internal/vnc/novnc, ensuring full compatibility with `go install` and other Go tooling.
- All noVNC assets are now tracked directly in the repository. The update process is now documented in the README, and updating to new versions uses `git subtree pull`.

## [1.0.7] - 2025-10-21

### Added

- Pluggable feature architecture for UI contributions with runtime registration and lifecycle management.
- Community Scripts functionality extracted into the `community-scripts` plugin; enable it via the `plugins.enabled` setting.
- Demo "guest list" plugin that adds a node action presenting running guests in a modal.
- LRU (Least Recently Used) cache eviction with configurable size limits to prevent unbounded memory growth.
- Configurable API retry count via `DefaultRetryCount` constant for easier tuning.
- Manage Plugins dialog in the global menu to toggle plugins, persist configuration changes, and flag the required restart.

### Changed

- Plugins are now disabled by default; update configuration to opt into optional features such as community scripts.
- Configuration files now honour the `plugins.enabled` list instead of falling back to legacy defaults.
- Cache implementation now uses `json.RawMessage` to eliminate double JSON marshaling/unmarshaling overhead.
- FileCache now implements LRU eviction with doubly-linked list for efficient cache management.
- Manage Plugins dialog list now supports Vim-style `j`/`k` navigation keys for faster keyboard control.

### Fixed

- Allow post-operation refreshes to run by clearing VM pending state before triggering automatic data reloads after lifecycle actions.
- Removed potential password exposure from authentication debug logs.
- Fixed race condition in `AuthManager.GetValidToken()` method with improved locking pattern.
- Added HTTP request timeouts to all API methods (30-second default) to prevent indefinite hangs.
- BadgerDB goroutine leak fixed with proper cleanup channel for background garbage collection.
- Badger cache close routine is now idempotent to avoid `close of closed channel` panics during integration tests.
- Lock file handling vulnerability fixed with proper PID validation to prevent cache corruption.
- File permissions in test files changed from 0o644 to 0o600 for better security.

## [1.0.6] - 2025-09-13

### Added

- **VM Action Protection System**: Comprehensive protection mechanism to prevent VM actions while operations are pending
  - **Context Menu Protection**: Lifecycle actions (start, stop, restart, delete, migrate) are hidden when VMs have pending operations
  - **Keyboard Shortcut Protection**: Shell, VNC, and context menu shortcuts are blocked for VMs with pending operations
  - **Visual Indicators**: Pending VMs show dimmed status with special indicators
  - **Menu Title Updates**: Context menu titles show current pending operation status (e.g., "Guest Actions (Starting)")
  - **Snapshot Protection**: Create, delete, and rollback snapshot operations are blocked while VMs have pending operations
  - **Configuration Protection**: VM config editing and storage resizing are blocked during pending operations
  - **Migration Protection**: Migration dialog is blocked for VMs with pending operations
  - **Refresh Protection**: Individual VM refresh and global refresh are blocked while operations are pending
  - **Auto-Refresh Protection**: Auto-refresh cannot be enabled while there are pending operations
  - **Helper Functions**: Added `CanVMPerformActions()` and `GetVMPendingOperation()` for easier pending state checking
  - **Thread-Safe Operations**: All pending state operations use proper mutex protection for concurrent access

### Fixed

- **VM Pending State Timing**: Fixed visual glitch where deleted VMs would briefly return to "normal" state before being removed
  - **Delete Operations**: VMs now stay in pending state until refresh completes and they're removed from the UI
  - **Migration Operations**: VMs stay in pending state until refresh shows them in their new location
  - **Consistent Behavior**: All operations now maintain pending state until refresh operations complete
  - **Better User Experience**: Users can see VMs remain in pending state until operations truly complete

### Dependencies

- **Core Dependencies**: Updated key dependencies to latest versions
  - **github.com/stretchr/testify**: bumped from 1.10.0 to 1.11.1
  - **github.com/rivo/tview**: bumped to 0.42.0
  - **github.com/spf13/cobra**: bumped from 1.9.1 to 1.10.1
  - **golang.org/x/term**: bumped from 0.34.0 to 0.35.0
  - **github.com/gdamore/tcell/v2**: bumped from 2.8.1 to 2.9.0
- **Build Dependencies**: Updated build and CI dependencies
  - **golang**: bumped from 1.24.5-alpine to 1.25.1-alpine
  - **actions/setup-go**: bumped from 5 to 6
  - **actions/checkout**: bumped from 4 to 5

### Refactored

- **VM Migration Code Organization**: Moved migration-specific functions to dedicated file
  - **New File**: `vm_migration.go` created to house all VM migration functionality
  - **Moved Functions**: `showMigrationDialog()` and `performMigrationOperation()` relocated from `dialogs.go`
  - **Clean Separation**: Migration logic now properly separated from general dialog functions
  - **Better Maintainability**: Migration features can now be developed and maintained independently

## [1.0.5] - 2025-08-24

### MAJOR BREAKING CHANGE

- **Project Renamed to pvetui**
  - Rename was necessary in order to remain compliant with Proxmox trademark
  - Old paths referencing `proxmox-tui` must be renamed to `pvetui`. For example:

    ```
    mv ~/.config/proxmox-tui ~/.config/pvetui
    ```

  - **Additional migration steps:**
    - Update any shell aliases or scripts referencing the old binary name
    - Update any systemd service files or cron jobs
    - Update any documentation or bookmarks referencing the old project name
    - **Environment Variables:** Change prefix from `PROXMOX_` to `PVETUI_` (e.g., `PROXMOX_HOST` → `PVETUI_HOST`)
  - **Impact:** This change affects configuration paths, binary names, environment variables, and all project references

### Added

- **Multi-platform Package Distribution**: Added comprehensive support for distributing pvetui through multiple package managers
- **32-bit builds**: Add official 32-bit binaries by request in [#25](https://github.com/devnullvoid/pvetui/issues/25)
  - Linux: `linux/386`
  - Windows: `windows/386`
  - Included in GoReleaser config and local Makefile release target

  - **AUR Support**: Complete Arch User Repository integration with automated PKGBUILD generation and management
  - **Homebrew Tap**: macOS and Linux distribution via Homebrew with automated formula updates
  - **Scoop Bucket**: Windows distribution via Scoop with automated manifest management
  - **DEB/RPM Packages**: Traditional Linux package formats automatically generated by GoReleaser
  - **Docker Images**: Multi-platform container images published to GitHub Container Registry
  - **Orchestration Scripts**: Unified management of all package managers through a single command interface
  - **Automated Updates**: Scripts to automatically update package definitions with new versions and checksums
  - **Local Testing**: Built-in testing and validation for all package formats before publishing
  - **Makefile Integration**: New targets for package manager operations (setup, update, status, clean)
  - **Comprehensive Documentation**: Complete guide covering setup, maintenance, and troubleshooting for all platforms

### Documentation

- **README Updates**: Fixed CLI argument conventions and improved documentation
  - Updated all CLI examples to use correct double-dash format (`--config` instead of `-config`)
  - Added comprehensive CLI reference table with all available flags and short versions
  - Fixed broken anchor links in navigation for better user experience
  - Replaced problematic emojis with compatible ones for consistent anchor generation
  - Updated project title to 'TUI for Proxmox Virtual Environment' for trademark compliance
  - Added trademark disclaimer to clarify non-affiliation with Proxmox Server Solutions GmbH
  - Enhanced demo section with both GIF (GitHub compatible) and WebM (high quality) options
  - Fixed CLI examples throughout all documentation files for consistency

## [1.0.4] - 2025-08-19

### Added

- **Guest name editing**: Added ability to change QEMU VM names and LXC container hostnames from the config page
  - QEMU VMs: Edit the "name" field which updates the VM display name
  - LXC containers: Edit the "hostname" field which updates the container hostname
  - Real-time title updates show the new name as you type
  - Changes are saved to Proxmox and reflected immediately in the UI
  - Input validation prevents invalid hostname characters (underscores, spaces, special chars)
  - Validates hostname format (no leading/trailing hyphens, proper length limits)
  - Fixed UI refresh issue with professional polling approach that verifies API changes before refreshing
  - Added loading indicators during API propagation delay for better user experience
  - Enhanced header component with ShowWarning method for better user feedback
  - Refactored polling functionality into dedicated function for improved maintainability
  - Fixed race condition by polling both config and cluster resources endpoints to ensure complete propagation
- **Cross-platform config and cache paths**: Added native support for Windows config/cache directories
  - Windows: Config in `%APPDATA%/pvetui`, Cache in `%LOCALAPPDATA%/pvetui`
  - macOS: Uses XDG-style paths (`~/.config/pvetui`, `~/.cache/pvetui`) for consistency with other TUI applications
  - Linux: Maintains existing XDG support (`~/.config/pvetui`, `~/.cache/pvetui`)
  - Maintains backward compatibility with existing XDG functions
  - Environment variables still override platform defaults when set

### Breaking Changes

- **Windows users only**: Existing config files in XDG-style paths need to be moved to new platform-specific locations
  - **Windows**: Move from `~/.config/pvetui/` to `%APPDATA%/pvetui/`
  - **macOS/Linux**: No changes required - existing paths continue to work
  - The application will automatically use the new paths on first run after this update

### Fixed

- Community Scripts: returning from installation no longer blanks the screen. The selector now closes before refresh and a brief post-resume delay ensures stable UI restore.
- Data Refresh: new containers/VMs created by community scripts are shown immediately without restarting. After install we trigger a hard refresh (cache cleared) and the manual refresh rebuilds the guest list from fresh cluster data.
- Header: eliminated brief spinner flash that could reappear after success/error messages.
- Manual Refresh stability: VM list now rebuilt strictly from cluster resources; filtering preserved across consecutive refreshes; removed VM details flicker and selection jump by stabilizing selection and suppressing programmatic callbacks during list rebuild.
- VM delete selection fallback: after deleting a VM, selection now moves to the first remaining VM and the details panel updates accordingly; clears details when the list becomes empty.
- Manual Refresh optimization: refactored complex refresh logic into separate functions for better maintainability; reduced UI update calls and improved incremental node enrichment; fixed regression where VM list would become empty after refresh due to enriched nodes not preserving VM data from original cluster resources.

## [1.0.3] - 2025-08-09

### Added

- **Guest power actions:** Added Shutdown (graceful), Stop (force), and Reset (hard, QEMU-only) alongside Restart/Start in the guest context menu, with clear confirmations and shortcuts.

### Fixed

- **Windows: Saving profiles could fail with "The system cannot find the path specified"**
  - Ensure config directory creation uses OS-agnostic path handling when saving from the config/profile wizards and menu actions.
  - Fixes saving when adding/editing profiles and when setting default profile on Windows.
- **Windows: Locally built binaries sometimes failed to start**
  - Align local Windows builds with release artifacts by disabling CGO and using baseline CPU target.
  - Scoped compatibility flags to Windows/amd64 only to avoid affecting other platforms.
- **UI: Reduce noisy page removal errors in logs**
  - Remove pages only when present to avoid benign "Failed to remove … page" errors.

## [1.0.2] - 2025-08-07

### Fixed

- **Profile Switching: Separate Active vs Default profile**
  - Introduced a non-persisted runtime `ActiveProfile` distinct from the persisted `default_profile` in config.
  - Switching profiles in the UI now updates only the active profile; the default indicator and config file are not overwritten.
  - UI header shows the active profile, while the profiles menu star correctly marks the persisted default.
  - Validation prefers the active profile when set, falling back to the default profile.
- **VNC Profile Switching**: Fixed VNC sessions not updating when switching connection profiles
  - VNC service now properly closes all existing sessions when switching profiles
  - Ensures new VNC connections use the updated client connection
  - Prevents VNC sessions from trying to connect to old servers after profile changes
  - Maintains session management integrity across profile switches
- **VNC Browser Opening on Linux**: Fixed VNC connection issues when xdg-open is not available
  - Added detection for missing xdg-open command before attempting to open browser
  - Shows helpful error dialog with shortened VNC URL when browser cannot be opened automatically
  - Implements URL forwarding system: shortened URLs (e.g., `http://localhost:45167/vnc-forward`) automatically redirect to full VNC sessions
  - Uses scrollable text area for long VNC URLs to prevent UI overflow and improve readability
  - Improved dialog positioning and width to properly display long URLs without truncation
  - Enhanced button focus and keyboard handling (Enter/Escape) for proper dialog dismissal
  - Clarifies that the VNC server is still running and ready for connection
  - Prevents confusing situation where VNC server starts but browser doesn't open
  - Provides clear instructions for manual connection with the VNC URL
  - Especially important for WSL and minimal Linux distributions that don't include xdg-open
- **Config Wizard Theme Integration**: Fixed config wizard to use the same theme colors as the main application
  - Config wizard now applies custom theme configuration before setting tview styles
  - Ensures consistent visual appearance between main app and config wizard
  - Fixed input field colors to match the default theme (black instead of blue)
  - Applied to both standalone config wizard and embedded profile wizard
- **Config Wizard Loading Issues**: Fixed config wizard to properly load existing configuration files
  - Fixed config wizard to load from default locations (`~/.config/pvetui/config.yml`)
  - Added profile resolution and application logic to config wizard flow
  - Ensured both `--config-wizard` flag and `config-wizard` subcommand work consistently
  - Fixed issue where config wizard wouldn't load existing profiles when no config file specified
- **Profile Wizard Validation**: Fixed profile wizard to properly recognize filled authentication fields
  - Fixed profile wizard to create profile entries in memory for new profiles
  - Ensured form fields and validation logic work with the same data structure
  - Fixed validation to properly detect when password or token authentication is provided
  - Resolved issue where profile wizard wouldn't recognize filled authentication information
- **Profile Deletion Deadlock**: Fixed deadlock when deleting connection profiles
  - Removed nested `QueueUpdateDraw` calls that caused deadlocks
  - Fixed profile deletion modal to close properly after operation completion
  - Used direct UI updates instead of queued updates to prevent deadlocks
  - Ensured proper focus restoration after profile deletion operations
- **Shell Connection Deadlock**: Fixed deadlock when opening shell to VM without IP address
  - Added `showMessageSafe` function that doesn't use `QueueUpdateDraw` to avoid deadlocks
  - Updated shell functions to use `CreateErrorDialog` for errors and `showMessageSafe` for info messages
  - Fixed issue where screen would flash without showing error message to user
  - Provide clear error message explaining why connection failed and how to fix it
  - Follow same pattern as VNC functions to ensure consistency and prevent deadlocks
- **noVNC Extra Keys Display**: Fixed broken 'extra keys' image display in embedded noVNC client
  - Updated noVNC submodule from v1.6.0 to v1.6.0-11-g4cb5aa4 (11 commits ahead)
  - Includes upstream fix for extra keys image display bug
  - Resolves issue where extra keys button images would not display correctly
- **Guest List Search Selection Mismatch**: Fixed issue where selected item's details didn't match the selected item when searching/filtering
  - Fixed programmatic selection not triggering VM/node changed callbacks
  - Ensures details panel always shows correct information for selected item
  - Applied to search filtering, selection restoration, and VM operations
  - Resolves issue where details panel would show stale information after filtering
- **showMessage Deadlock Prevention**: Updated showMessage calls to use showMessageSafe to prevent deadlocks
  - Fixed showMessage calls in button handlers, event callbacks, and goroutines
  - Applied to VM config forms, snapshot operations, script selector, and connection profiles
  - Prevents UI deadlocks when showing error messages from async operations
  - Ensures consistent user experience without blocking the interface

## [1.0.1] - 2025-08-06

### Added

- **Cobra CLI Framework**: Migrated from Go's standard flag package to cobra for enhanced CLI experience
  - Much better help text formatting with proper descriptions and organization
  - Environment variable support with automatic binding to `PROXMOX_*` variables
  - Subcommand architecture for future extensibility (config-wizard subcommand)
  - Professional CLI interface with improved error handling and validation
  - Maintains 100% backward compatibility with existing functionality
- **Task List Refresh**: Automatically refresh tasks list when VM operations complete
  - Ensures tasks created by VM operations are immediately visible
  - Provides better visibility into operation progress and completion
  - Applied to start/stop/restart operations
  - Delete and migration operations already refresh tasks via manualRefresh()

### Fixed

- **Data Refresh Issues**: Improved data refresh after volume resize and snapshot rollback operations
  - Volume resize now shows updated volume size immediately and displays the resize task
  - Snapshot rollback now shows updated VM status and displays the rollback task
  - Especially important for LXC containers that get shut down after rollback
  - Extracted reusable `refreshVMDataAndTasks` function for consistent behavior
  - Added 2-second delay to allow Proxmox API to update config data before refresh
  - Prevents UI lockup by using non-blocking goroutine for delay
- **VM Selection Preservation**: Fixed selection jumping during pending operations
  - Preserve selected VM by ID and node instead of index position
  - Fixes issue where selected guest would change during pending status
  - Ensures consistent user experience during long-running operations
  - Applied to VM operations (start/stop/restart) and migration operations
- **Makefile Cross-Platform Build**: Fixed hardcoded GOOS/GOARCH in build target ([#19](https://github.com/devnullvoid/pvetui/issues/19))
  - Now builds for host platform by default instead of forcing Linux/amd64
  - Allows environment variable override for cross-compilation
  - Enables native development on macOS, Windows, and other platforms
  - Thanks to @unclesp1d3r for the detailed report and solution
- **Go Install Documentation**: Fixed incorrect installation instructions and improved macOS guidance ([#20](https://github.com/devnullvoid/pvetui/issues/20))
  - Removed non-functional `go install @latest` command (git submodule limitation)
  - Renamed misleading `install-remote` Makefile target to `install-go` for clarity
  - Added macOS Gatekeeper warning in README with direct link to troubleshooting guide
  - Updated troubleshooting documentation with correct installation methods
  - Thanks to @unclesp1d3r for reporting macOS Gatekeeper issues
- **First-Run Configuration Issues**: Fixed app failing to launch without config file ([#21](https://github.com/devnullvoid/pvetui/issues/21))
  - Fixed bootstrap flow to handle config wizard before profile resolution
  - Fixed profile resolution to not assume 'default' profile when no profiles exist
  - Improved onboarding flow with clear user guidance after config creation
  - Ensured --config-wizard flag and config-wizard subcommand work without existing config
  - Maintained full SOPS functionality for encrypted configuration support
  - Thanks to @BenRachmiel for the detailed bug report and reproduction steps

## [1.0.0] - 2025-08-03

### Added

- **Snapshot Management**: Added comprehensive snapshot management for VMs and containers
  - Full CRUD operations: create, delete, and rollback snapshots
  - Proper API integration with Proxmox snapshot endpoints
  - QEMU vs LXC support with VM state handling (QEMU only)
  - Theme-consistent UI with proper keyboard navigation
  - Escape key support for all dialogs and forms
  - Proper handling of 'current' state display as 'NOW'
  - Comprehensive error handling and user feedback
- **Connection Profile Management**: Added comprehensive profile management system for multiple Proxmox connections
  - Profile switching, editing, and persistence with validation
  - Automatic migration from legacy single-connection config
- **Global Menu**: Added comprehensive global menu with intuitive letter-based shortcuts
- **Quit Confirmation**: Added consistent quit confirmation dialog for both hotkey and menu with VNC session awareness
- **Flexible Theming System**: Added comprehensive theming support with automatic terminal emulator adaptation
  - **Semantic Color Constants**: Centralized color management with semantic meaning across themes
  - **Terminal Theme Adaptation**: Automatic adaptation to popular terminal themes (Dracula, Nord, Solarized, etc.)
  - **Configuration Options**: Theme settings in config file with `use_terminal_colors` and `color_scheme` options
  - **Documentation**: Comprehensive theming guide with setup instructions for popular terminal emulators
  - **Zero Configuration**: Works out of the box with most terminal emulators while maintaining semantic consistency
- **Display Node Storage Pools**: Added node storage pools to node details panel
- **Added comprehensive custom theming support**:
  - Users can override all semantic UI colors via the config file (`theme.colors`).
  - Supports hex codes, ANSI color names, and the special value `default`.
  - All themeable color keys are documented in docs/THEMING.md.
  - `use_terminal_colors` config option controls whether to use terminal palette or custom colors.
  - See docs/THEMING.md for full details and configuration examples.
- **Built-in themes**: default, dracula, catppuccin-mocha, gruvbox, nord, rose-pine, tokyonight, solarized, kanagawa, everforest. Users can select a built-in theme with theme.name in the config and override any color.
- **Interactive Config Wizard and Editor**:
  - Added a full-screen, interactive TUI wizard for creating and editing the main config file.
  - Automatically launches on first run if no config is found, or can be invoked at any time with `--config-wizard`.
  - Pre-fills fields from existing config, validates input, and provides clear error/success feedback.
  - Supports both password and token authentication, and SOPS/age-encrypted configs with opt-in re-encryption.
  - All onboarding and config editing flows now use consistent, user-friendly modals and prompts.

### Changed

- **Major Code Refactoring**: Comprehensive refactoring to improve code organization and maintainability
  - Split large UI component files into focused, single-responsibility modules
  - Improved separation of concerns across all UI components
  - Enhanced maintainability and testability while preserving all functionality
- **Logger Architecture Improvements**: Enhanced logging system with better error handling and circular import resolution
- **Configuration Package Split**: Modularized configuration management with separate profile and file operation modules
- **UI Simplification**: Removed redundant Global menu hotkey from footer display since Esc opens the global menu

### Fixed

- Node details panel and API now support displaying multiple storage pools per node, instead of only one. All storage pools are shown with usage stats and theming.
- **FormButton Theming**: Fixed FormButton styling to use proper theme colors instead of hardcoded tview.Styles colors, ensuring consistent appearance with other UI elements
- **FormButton Refactoring**: Refactored FormButton to embed a real tview.Button, providing proper button styling, behavior, and theme consistency
- **FormButton Sizing**: Fixed FormButton to properly size and center the button instead of taking up the entire width
- **FormButton Alignment**: Added configurable positioning options (center, left, right, custom) for FormButton alignment within forms
- **GolangCI-Lint Configuration**: Updated golangci-lint configuration to be compatible with newer versions, fixed GitHub Actions CI failures, and implemented conservative linting with zero errors while maintaining essential code quality checks

## [0.9.0] - 2025-07-16

### Changed

- **Major Refactor:** Split context menu, VM operations, and refresh logic into separate files for improved maintainability and DRYness.
- Improved form and modal UX, including better keyboard navigation and consistent input handling.
- Async feedback and pending state for all VM operations, including migration, with robust UI refresh and error handling.
- Robust selection restoration for both node and VM lists after refresh (fixes selection jump issues).
- Fixed linter/code-quality issues and removed duplicate or unused code.
- Updated and consolidated helpers for refresh and selection logic.
- All changes maintain code quality and pass all tests.

### Added

- **Guest configuration editor:** Edit CPU, memory, and description for both QEMU and LXC guests.
- **Storage volume resize:** Resize disks from the config editor, with robust filtering for resizable volumes only.
- **Interactive First-Run Setup**: Added user-friendly configuration wizard for new users
  - Automatically detects when configuration is missing or incomplete
  - Prompts users to create a default configuration file in the XDG config directory
  - Embeds the configuration template directly in the binary for offline setup
  - Provides clear, friendly messaging with proper spacing and visual indicators
  - Supports both `.yml` and `.yaml` file extensions for configuration discovery
  - Eliminates the need for users to manually create configuration files or read documentation first
- **Startup Connectivity Verification**: Added comprehensive startup sequence with real-time feedback
  - Tests network connectivity and authentication before loading the main interface
  - Clear console progress messages showing each startup step (config loading, client initialization, connection testing, authentication verification)
  - Intelligent error categorization with specific suggestions for different failure types
  - Prevents users from waiting at "Loading..." screens when configuration issues exist
  - Helpful error messages pointing users to the exact config file and suggesting fixes for connection or authentication problems
- Added a reusable custom FormItem (FormButton) for use in forms.

### Fixed

- **VNC Connectivity**: Fixed issue where VNC failed to connect when using SSH port forwarding (e.g., in VS Code). The noVNC client now uses a relative URL, allowing it to connect correctly through forwarded ports.
- Fixed: Auto-refresh countdown and periodic refresh now work correctly after a manual refresh or config edit. Enabling auto-refresh after a manual refresh no longer leaves the UI stuck in 'Refreshing...' state.
- Cleaned up auto-refresh logic: startAutoRefresh only starts ticker/goroutines if not already running, and toggleAutoRefresh only calls stopAutoRefresh when disabling.
- Fixed: Node details (kernel version, CPU model, load average, version) are now preserved after a manual refresh, matching auto-refresh behavior. Previously, these fields would disappear after manual refresh.

## [0.8.1] - 2025-07-10

### Added

- **Docker Image**: Added `openssh-client` to support the shell feature.

### Fixed

- **Configuration**: The application now automatically discovers and loads the default configuration file (`config.yml` or `config.yaml`) from the XDG config directory (`~/.config/pvetui/`) without requiring the `--config` flag.
- **Search**: Pressing `ESC` in the search bar now clears the filter text in addition to closing the bar, providing a more intuitive, VIM-like experience.

### Improved

- **Docker**: The Docker instructions have been completely revamped for clarity and correctness, now recommending `docker compose run --rm pvetui` for an improved user experience.
- Robust selection restoration for both VM and Node lists after per-item and global refreshes. Selection is now always restored by name, not index, fixing issues with selection jumping to the top after refreshes.

## [v0.8.0]

### Added

- **Configurable Key Bindings**: Added support for customizing all major actions via the `key_bindings` section in the config file.
- **View Switching with Brackets**: Changed default view switching keys to `]` (forward) and `[` (reverse) for better reliability across terminals.
- Support for SOPS/age encrypted configuration files with automatic key lookup
- `.sops.yaml` for convenient encryption of config files with SOPS
- Log message when encrypted config is decrypted
- **NixOS LXC Container Support**: Added automatic detection and proper shell access for NixOS containers
  - Detects NixOS containers based on `OSType` configuration ("nixos" or "nix")
  - Uses `pct exec` with environment setup for NixOS containers instead of standard `pct enter`
  - Automatically sources `/etc/set-environment` if present for proper NixOS environment initialization
  - Maintains backward compatibility with standard LXC containers
  - Enhanced user feedback showing "NixOS LXC container" vs "LXC container" during connection
  - Comprehensive test coverage for all container types

### Fixed

- **Keybinding Reliability**: Overhauled the keybinding system to correctly handle modifier keys (`Ctrl`, `Alt`, `Shift`), fixing numerous issues with custom shortcuts.
- **Shell Connection Issues**: Fixed VM shell connections that were failing due to broken QEMU guest agent approach.
- **GitHub Workflow Fixes**: Added `submodules: recursive` to all GitHub Actions checkout steps to properly handle noVNC submodule during builds.
- **Windows ARM64 Support**: Added Windows ARM64 build target to both Makefile and GitHub release workflow.
- **VM/Container Restart**: Fixed 500 error when restarting VMs and containers by using correct `/status/reboot` endpoint (both QEMU and LXC use this endpoint, not `/status/restart`)
- **CI Linting**: Fixed golangci-lint configuration compatibility issues by migrating to v2 format
- **Code Quality**: Fixed variable shadowing issues in app initialization and cache tests
- Refresh VNC session `LastUsed` timestamp on all WebSocket proxy traffic to prevent unexpected timeouts

### Improved

- **Code Quality Workflow**: Added `go vet` to CI pipeline and development workflow for enhanced static analysis
  - New `make vet` target for running Go's built-in static analyzer
  - New `make code-quality` target combining `go vet` and `golangci-lint` for comprehensive checks
  - CI now runs `go vet` before `golangci-lint` to catch additional issues early

## [0.7.1] - 2025-07-01

### Fixed

- **noVNC Files Embedding**: Fixed noVNC files to be properly embedded in compiled binary using Go's `//go:embed` directive instead of runtime filesystem access
- **Windows URL Truncation**: Fixed VNC URLs being truncated in Windows browser address bar by replacing `cmd /c start` with `rundll32 url.dll,FileProtocolHandler` to avoid command line length limitations

## [0.7.0] - 2025-06-30

### Added

- **VM/Container Migration**: Added comprehensive migration functionality
  - **Context Menu Integration**: Added "Migrate" option to VM context menu (accessible via 'M' key)
  - **Simplified Migration Dialog**: Streamlined dialog matching Proxmox UI design
    - Target node selection (shows only online nodes excluding current host)
    - Smart migration mode defaults: "restart" for LXC, "online/offline" for QEMU based on VM status
    - Clean confirmation dialog with migration summary
    - Removed complex advanced options in favor of sensible defaults
  - **Enhanced API Implementation**: Full migration API support with improved error handling
    - POST to `/nodes/{node}/{vmtype}/{vmid}/migrate` with detailed response logging
    - Support for both QEMU and LXC migration with type-specific parameters
    - Smart defaults: online migration for running VMs, offline for stopped VMs
    - LXC containers use "restart" migration parameter (restart=1) instead of online parameter
    - Fixed LXC migration API compatibility by removing unsupported migration_type parameter
    - Fixed LXC migration errors by using correct restart parameter for LXC containers
    - Comprehensive error feedback with detailed API response logging
    - Automatic validation of target node availability
  - **Improved User Experience**: Better feedback and error handling
    - Detailed error messages with migration context (VM name, target, mode)
    - API response logging for troubleshooting migration issues
    - Asynchronous operation with progress feedback
    - Automatic refresh after migration to show updated VM location and tasks
    - Migration dialog with minimum height for better visibility on smaller terminals
    - Consistent 2-second refresh delay matching other VM operations
    - Manual refresh (R key) now properly refreshes tasks in addition to nodes/VMs
    - Migration status visible in Tasks tab for monitoring progress
    - Help documentation updated to include migration information

### Fixed

- **Search Filter Persistence**: Fixed issue where search/filtered lists would reset to unfiltered state during auto-refresh and after guest agent data loading
  - Search filters now properly preserved across all refresh operations (manual, auto-refresh, and guest agent enrichment)
  - Fixed key mismatch between search state storage and retrieval (was using lowercase strings instead of proper page constants)
  - Initial data loading now respects existing search filters instead of always showing unfiltered data
  - VM enrichment callback now preserves active search filters when updating with guest agent data

## [0.6.0] - 2025-06-23

### Added

- Automated release script with full workflow automation
- Makefile integration for release commands
- **VM/Container Deletion**: Added delete option to VM/LXC context menu with confirmation
  - Delete option available for all VMs and containers regardless of state
  - Comprehensive confirmation dialog warns about irreversible data destruction
  - Uses DELETE method on `/nodes/{node}/{type}/{vmid}` endpoint as specified
  - **Smart Running VM Handling**: Detects running VMs and offers direct force deletion
  - **Simplified Approach**: Uses force deletion directly for running VMs (no stop-and-delete)
  - **Force Delete Options**: Supports force deletion with `force`, `destroy-unreferenced-disks`, and `purge` parameters
  - **Cache Invalidation**: Clears API cache after deletion to ensure VM is removed from list immediately
  - **Delayed Refresh**: Waits 3 seconds after deletion before refreshing to allow server processing
  - Proper error handling and success feedback with status messages
  - Automatic VM list refresh after successful deletion
  - Specialized delete operation handler that refreshes entire VM list instead of trying to refresh deleted VM
- **Enhanced VM Operations**: Improved all VM operations (start/stop/restart) with auto-refresh
  - **Cache Invalidation**: Clears API cache after each operation for fresh state data
  - **Delayed Refresh**: Waits 2 seconds after operations before refreshing VM data
  - **DRY Implementation**: Unified approach across all VM operations for consistency
  - **Targeted Refresh**: Uses VM-specific refresh to preserve selection and context
  - Immediate success feedback with automatic state updates
- **Cluster Tasks Page**: New dedicated page for viewing recent cluster tasks
  - Access via Tab navigation or F3 key
  - Shows task history with timestamps, status, duration, and details
  - Automatic sorting by newest tasks first
  - Colored status indicators (green for OK, red for errors, yellow for running)
  - Friendly task type formatting (e.g., "VM Start" instead of "qmstart")
  - Auto-refresh integration when tasks page is active
  - Comprehensive task type support for VMs, containers, backups, and system operations
    - **VM Operations**: Start, Stop, Restart, Shutdown, Reset, Reboot, Create, Delete, Clone, Migrate, Restore, Template
    - **Container Operations**: PCT and LXC variants (Start, Stop, Create, Delete, etc.)
    - **System Operations**: APT Update/Upgrade, Service management, Image operations, File transfers
    - **Legacy LXC**: vzcreate, vzstart, vzstop, vzdestroy and other vz* operations
  - **Search Filtering**: Full search support with `/` key activation
    - Real-time filtering across task ID, node, type, status, user, and UPID
    - Search state preservation during auto-refresh operations
    - Integrated with existing search system used by Nodes and Guests pages

### Fixed

- **TUI Suspend/Resume Issue**: Fixed critical issue where users couldn't return to TUI after script installation or SSH sessions
  - Added `app.Sync()` calls after `app.Suspend()` to properly restore terminal state
  - Resolves the problem where "Press Enter to return to the TUI..." would not work
  - Applied fix to both script installation and SSH shell functionality
  - Based on known tview issue where terminal state doesn't restore properly after suspension
  - Users can now successfully return to the application after all suspend operations
- **Unified Logging System**: Fixed all packages to use unified log file instead of separate log files
  - Implemented global logger system that all packages (scripts, VNC services, etc.) now use
  - All components now log to the same `pvetui.log` file in the configured cache directory
  - Eliminated multiple log files being created in current directory (scripts, VNC components)
  - Proper cache directory initialization ensures consistent logging location across all packages

### Improved

- **Press Enter to Return**: Re-implemented "Press Enter to return to TUI" functionality for both script installation and SSH sessions
  - Users can now see complete script output and error messages before returning to the application
  - Status messages show success (✅) or failure (❌) with clear feedback
  - Applied to all SSH session types: node shells, LXC containers, QEMU VMs, and guest agent shells
  - Maintains the working suspend/resume pattern while providing better user control
  - Allows users to troubleshoot issues or verify successful installations before continuing
- **Community Script Selector UI**: Converted from modal to full-page view for better usability
  - Provides more screen real estate for script browsing and selection
  - Improved responsive layout that adapts to terminal size
  - Better integration with the overall application navigation flow
- **Community Script Search**: Added search functionality to the script selector
  - Real-time search filtering as you type in the search input field
  - Searches across script names, descriptions, and types (container/VM)
  - Press `/` or `Tab` to activate search mode from the script list
  - Press `Escape` to clear search and return to full script list
  - Press `Enter` or `Tab` to move from search field back to script list
  - Maintains all existing navigation (hjkl, arrows, backspace to go back)
  - Filtered results update instantly and preserve selection behavior
- Backspace now closes the script details page in the script selector (same as Escape) for faster navigation.
- Release process now fully automated from changelog to GitHub release

## [0.5.0] - 2025-06-22

### Added

- Guest data loading indicator on app startup
- Enhanced VM details panel with network interface and storage configuration
- Quit confirmation for active VNC sessions
- Auto-refresh functionality with 'A' hotkey toggle (10-second interval)
- Always-visible status indicators in footer (VNC sessions and auto-refresh status)
- Workflow testing integration in Makefile with targets for local CI testing
- Build tags for examples to prevent linting conflicts

### Fixed

- VM selection and search filter preservation during operations and refreshes
  - VM operations (start/stop/restart) now preserve selected VM position even when status changes
  - Search filters remain active after VM operations and manual refreshes
  - Startup enrichment process preserves user's VM selection if they navigate during loading
  - Selection tracking by VM ID and node instead of list position prevents losing selection when VMs move due to status sorting
- Auto-refresh cache bypass for real-time performance data updates
- Node list ordering consistency during auto-refresh operations
- Manual refresh (R hotkey) VM selection preservation using correct sorted slice
- Logger test panic with nil pointer dereference handling
- Config integration tests with proper environment variable isolation
- Boolean field merging logic in configuration file processing
- Container runtime prioritization (Podman first, Docker fallback)

### Improved

- Network interface display layout in VM details
- Storage configuration display layout
- Footer layout with right-aligned status indicators
- Consistent node list sorting (alphabetical by name)
- Test infrastructure with comprehensive fixes and improvements

## [0.4.0] - 2025-06-20

### Added

- **Concurrent VNC Sessions**: Support for multiple simultaneous VNC connections
  - Session management system allows connecting to multiple VMs and nodes simultaneously
  - Each VNC session runs on its own dedicated port with independent WebSocket proxy
  - Automatic session tracking with unique identifiers and metadata
  - Real-time session count display in footer (e.g., "VNC:3" for 3 active sessions)
  - Smart session reuse - connecting to the same target returns existing session
  - Automatic cleanup of inactive sessions after 24 hours of inactivity
  - Session lifecycle management with proper resource cleanup on application exit
  - Backward compatibility maintained with existing VNC functionality
- **noVNC Git Submodule Integration**: Replaced manual noVNC file copying with git submodules
  - noVNC client now managed as a git submodule from official repository (v1.6.0)
  - Easy updates to new noVNC versions with standard git commands
  - Improved maintainability and version tracking
  - Added comprehensive documentation for submodule management
  - Requires `git clone --recurse-submodules` for new installations
  - Migrated from embedded filesystem to direct filesystem serving for better flexibility

### Fixed

- **VNC Session Auto-Disconnect**: Removed automatic 30-minute session timeout
  - VNC sessions now remain active for 24 hours instead of 30 minutes
  - Cleanup process runs every 30 minutes instead of every 5 minutes for efficiency
  - Sessions are only cleaned up when truly inactive for extended periods
  - Prevents unexpected disconnections during long VNC sessions
- **VNC Session Count Update Delay**: Implemented real-time session count updates
  - Added callback system for immediate UI updates when sessions are created or removed
  - Session count now updates instantly when browser tabs are closed (within 5 seconds)
  - Reduced polling interval from 30 seconds to 5 seconds as backup mechanism
  - UI footer now reflects accurate session count without delays
  - Improved user experience with responsive session management
- **VNC Session Timeouts**: Fixed VNC connections disconnecting after 20-30 seconds
  - Increased WebSocket proxy timeout from 30 seconds to 30 minutes for long-lived VNC sessions
  - Removed HTTP server read/write timeouts that were terminating WebSocket connections
  - Added WebSocket ping/pong keepalive mechanism with 30-second intervals
  - Enhanced connection stability with proper deadline management and error handling
  - VNC sessions now remain active during periods of user inactivity
  - Improved logging for connection lifecycle and timeout debugging
- **VNC Session Management**: Enhanced session lifecycle and client disconnect detection
  - Added real-time client connection/disconnection tracking for accurate session state
  - Implemented immediate session cleanup when browser tabs are closed
  - Fixed session reuse issues where reconnecting after browser close would fail
  - Added session state management (Active, Connected, Disconnected, Closed)
  - Sessions now properly detect and handle client disconnections
  - Improved session reuse logic to prevent "connection is closed" errors
  - Added 5-second grace period for reconnections to prevent premature cleanup
  - **Fixed session count accuracy**: Disconnected sessions are now properly removed after grace period
  - **Fixed stale VNC ticket reuse**: Sessions are completely removed instead of reused with expired tickets
  - **Reduced excessive logging**: VNC session monitoring reduced from 2-second to 30-second intervals
  - **Improved logging efficiency**: Session count only logged when it changes, not continuously
- **Unified Logging System**: Fixed all packages to use unified log file instead of separate log files
  - Implemented global logger system that all packages (scripts, VNC services, etc.) now use
  - All components now log to the same `pvetui.log` file in the configured cache directory
  - Eliminated multiple log files being created in current directory (scripts, VNC components)
  - Proper cache directory initialization ensures consistent logging location across all packages
  - Eliminates confusion from multiple log files and significantly improves debugging experience

## [0.3.0] - 2025-06-20

### Added

- **Embedded noVNC Client**: Revolutionary VNC console access without requiring Proxmox web UI login
  - Self-contained noVNC client embedded directly in the application
  - Automatic authentication handling for both API token and password authentication
  - WebSocket reverse proxy bridges noVNC client to Proxmox VNC websocket endpoints
  - One-time password generation and automatic connection establishment
  - Local HTTP server hosts noVNC client on dynamically allocated ports
  - Supports QEMU VMs, LXC containers, and node shell sessions
  - No browser session management or manual authentication required
  - Enhanced security with automatic session cleanup and timeout handling
  - Implementation inspired by community solution from [Proxmox Forum discussion](https://forum.proxmox.com/threads/proxmox-api-vncwebsocket.73184/page-2)
- **Authentication Handling**: Improved VNC authentication to work correctly with both QEMU VMs and LXC containers
- **VNC User Experience**: Removed outdated VNC warning modal since embedded client no longer requires Proxmox web UI login
- **Comprehensive VNC Logging**: Added detailed logging throughout VNC components for better debugging and monitoring
  - API call logging with request/response details and authentication methods
  - WebSocket proxy logging with connection status, message counts, and error tracking
  - HTTP server logging with port allocation, startup/shutdown, and file serving
  - Service-level logging with connection attempts, status checks, and browser launching
  - Proxy configuration logging with authentication token types and endpoint details
  - Message-level debugging for WebSocket communication (configurable verbosity)

### Fixed

- **Configuration Realm Handling**: Fixed critical bug where config file realm setting was ignored
  - Configuration files now properly merge the `realm` field from YAML config
  - API authentication now uses correct realm (e.g., 'pve' instead of defaulting to 'pam')
  - Resolves authentication failures when using non-PAM realms with API tokens
  - Ensures proper authentication for all Proxmox API operations
- **Node VNC Shell Access**: Resolved node VNC shell functionality by removing unsupported generate-password parameter
  - Node shells now properly authenticate using VNC ticket as password
  - Fixed API compatibility issues specific to node shell VNC endpoints
  - Improved error handling and user feedback for node VNC operations

## [0.2.0] - 2025-06-11

### Added

- **VI-like Navigation**: Added comprehensive hjkl key support throughout the interface
  - `h` = left/go back, `j` = down, `k` = up, `l` = right

### Fixed

- **Node Storage Display**: Fixed node details showing "0.00 GB" for storage values
  - Resolved inconsistent storage units between cluster and individual node data
  - Node storage values now consistently stored in GB (converted from bytes)
  - Storage percentages now display with correct used/total GB values
  - Maintains consistency with cluster resource processing

## [0.1.0] - Unreleased

- Internal alpha version with basic functionality.<|MERGE_RESOLUTION|>--- conflicted
+++ resolved
@@ -7,11 +7,10 @@
 
 ## [Unreleased]
 
-<<<<<<< HEAD
-=======
 ### Added
 
 - **Direct Profile Wizard**: New `--profile` flag for `config-wizard` command allows adding or editing specific profiles directly (e.g. `pvetui config-wizard --profile new-server`).
+- **Command Runner Descriptions**: Command runner plugin now displays user-friendly descriptions for all commands, making it easier to understand what each command does before executing it. Descriptions are shown as secondary text in the command selection menu.
 
 ### Fixed
 
@@ -19,14 +18,22 @@
 - **Profile Wizard UX**: Implemented Shift+Tab (Backtab) navigation support in profile forms.
 - **Initial Configuration**: Removed dummy sensitive values from default template to prevent auto-fill during onboarding.
 - **Phantom Profiles**: Fixed issue where cancelled "Add New Profile" actions left phantom entries in the profile list.
+- **Add Group Modal**: Increased modal width to prevent input field truncation.
 - **Add Group Focus**: Fixed focus loss when pressing Enter in the "Add Group" input field.
-- **Add Group Modal**: Increased modal width to prevent input field truncation.
+- **SOPS Detection**: Fixed issue where unencrypted configs were being encrypted when managing groups, even if they weren't originally encrypted. Improved SOPS detection logic to prevent false positives.
 - **Fresh Install Profile**: Fixed issue where fresh installations created both "default" and "work" profiles; removed "work" profile from template.
-- **SOPS Detection**: Fixed issue where unencrypted configs were being encrypted when managing groups, even if they weren't originally encrypted. Improved SOPS detection logic to prevent false positives.
+- **About dialog metadata**: Widened the About modal so GitHub links no longer wrap/break and backfilled commit/build date when ldflags aren't provided (e.g., `go install`).
+- **Plugin manager modal**: Expanded the manage-plugins dialog further (wider center column) so long plugin descriptions stay visible.
+- **LXC shell via root SSH**: Skip `sudo` when the profile `ssh_user` is `root`, preventing failures on Proxmox hosts without sudo and eliminating unnecessary elevation.
+- **Community scripts navigation**: Restored visible selection highlighting in the script/category lists.
+- **Community scripts install**: Show script page link and explicit curl/bash command; installations no longer require sudo when connecting as root (fall back to `su`).
+- **Command runner SSH target**: Use node IPs instead of hostnames for SSH, reducing DNS reliance.
+- **SSH debug visibility**: Added debug logs for all SSH invocations (node/VM shells, command runner, community scripts) including user/host/command, and centralized logging to the single cache log file.
+- **IP address debugging (issue #56)**: Added comprehensive debug logging at cluster parsing, node lookup, and shell invocation stages to track IP addresses through the entire flow. Logs include string length, byte representation, and raw JSON values to help diagnose potential IP corruption issues.
+- **Hotkey override hook**: UI components can now register a hotkey override instead of being added to the growing modal whitelist, reducing global shortcut conflicts.
+- **Profile add cancel**: Cancelling "Add New Profile" no longer leaves a phantom `new_profile` entry in the manager list.
 
 ## [1.0.14] - 2025-12-07
-
->>>>>>> 72ca48bc
 ### Added
 
 - **Direct Profile Wizard**: New `--profile` flag for `config-wizard` command allows adding or editing specific profiles directly (e.g. `pvetui config-wizard --profile new-server`).
