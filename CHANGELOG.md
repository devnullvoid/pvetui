# Changelog

All notable changes to this project will be documented in this file.

The format is based on [Keep a Changelog](https://keepachangelog.com/en/1.0.0/),
and this project adheres to [Semantic Versioning](https://semver.org/spec/v2.0.0.html).

## [Unreleased]

<<<<<<< HEAD
### Added
- **Command Runner Plugin - QEMU VM Support**: Execute whitelisted commands on QEMU VMs via guest agent
  - Commands execute via `/nodes/{node}/qemu/{vmid}/agent/exec` and `/agent/exec-status` endpoints
  - Support for templated commands with parameters (e.g., `systemctl status {service}`)
  - 'C' keyboard shortcut on VMs with guest agent enabled and running
  - Expanded VM command whitelist: `uptime`, `df -h`, `free -h`, `systemctl status`, `journalctl`, `ps aux`, `ip addr show`
  - Polling logic to wait for command completion with proper timeout handling
  - API client adapter to bridge plugin VM struct with full API client types
  - Commands wrapped in `["/bin/sh", "-c", "command"]` for shell feature support

### Fixed
- **Guest Agent Response Parsing**: Fixed critical bug where Proxmox returns `exited` field as integer (0/1) but code attempted to parse as boolean, causing infinite polling loop and "Invalid parameter 'pid'" errors on second poll
=======
### Fixed
- Version detection now works correctly with `go install` by using `debug.ReadBuildInfo()` to automatically extract version information from the Go module system. Previously, `go install` would always show version as "vdev".
>>>>>>> c0b15107

## [1.0.8] - 2025-11-04

### Changed
- Switched noVNC integration from a git submodule to a git subtree rooted at internal/vnc/novnc, ensuring full compatibility with `go install` and other Go tooling.
- All noVNC assets are now tracked directly in the repository. The update process is now documented in the README, and updating to new versions uses `git subtree pull`.

## [1.0.7] - 2025-10-21

### Added
- Pluggable feature architecture for UI contributions with runtime registration and lifecycle management.
- Community Scripts functionality extracted into the `community-scripts` plugin; enable it via the `plugins.enabled` setting.
- Demo "guest list" plugin that adds a node action presenting running guests in a modal.
- LRU (Least Recently Used) cache eviction with configurable size limits to prevent unbounded memory growth.
- Configurable API retry count via `DefaultRetryCount` constant for easier tuning.
- Manage Plugins dialog in the global menu to toggle plugins, persist configuration changes, and flag the required restart.

### Changed
- Plugins are now disabled by default; update configuration to opt into optional features such as community scripts.
- Configuration files now honour the `plugins.enabled` list instead of falling back to legacy defaults.
- Cache implementation now uses `json.RawMessage` to eliminate double JSON marshaling/unmarshaling overhead.
- FileCache now implements LRU eviction with doubly-linked list for efficient cache management.
- Manage Plugins dialog list now supports Vim-style `j`/`k` navigation keys for faster keyboard control.

### Fixed
- Allow post-operation refreshes to run by clearing VM pending state before triggering automatic data reloads after lifecycle actions.
- Removed potential password exposure from authentication debug logs.
- Fixed race condition in `AuthManager.GetValidToken()` method with improved locking pattern.
- Added HTTP request timeouts to all API methods (30-second default) to prevent indefinite hangs.
- BadgerDB goroutine leak fixed with proper cleanup channel for background garbage collection.
- Badger cache close routine is now idempotent to avoid `close of closed channel` panics during integration tests.
- Lock file handling vulnerability fixed with proper PID validation to prevent cache corruption.
- File permissions in test files changed from 0o644 to 0o600 for better security.

## [1.0.6] - 2025-09-13

### Added
- **VM Action Protection System**: Comprehensive protection mechanism to prevent VM actions while operations are pending
  - **Context Menu Protection**: Lifecycle actions (start, stop, restart, delete, migrate) are hidden when VMs have pending operations
  - **Keyboard Shortcut Protection**: Shell, VNC, and context menu shortcuts are blocked for VMs with pending operations
  - **Visual Indicators**: Pending VMs show dimmed status with special indicators
  - **Menu Title Updates**: Context menu titles show current pending operation status (e.g., "Guest Actions (Starting)")
  - **Snapshot Protection**: Create, delete, and rollback snapshot operations are blocked while VMs have pending operations
  - **Configuration Protection**: VM config editing and storage resizing are blocked during pending operations
  - **Migration Protection**: Migration dialog is blocked for VMs with pending operations
  - **Refresh Protection**: Individual VM refresh and global refresh are blocked while operations are pending
  - **Auto-Refresh Protection**: Auto-refresh cannot be enabled while there are pending operations
  - **Helper Functions**: Added `CanVMPerformActions()` and `GetVMPendingOperation()` for easier pending state checking
  - **Thread-Safe Operations**: All pending state operations use proper mutex protection for concurrent access

### Fixed
- **VM Pending State Timing**: Fixed visual glitch where deleted VMs would briefly return to "normal" state before being removed
  - **Delete Operations**: VMs now stay in pending state until refresh completes and they're removed from the UI
  - **Migration Operations**: VMs stay in pending state until refresh shows them in their new location
  - **Consistent Behavior**: All operations now maintain pending state until refresh operations complete
  - **Better User Experience**: Users can see VMs remain in pending state until operations truly complete

### Dependencies
- **Core Dependencies**: Updated key dependencies to latest versions
  - **github.com/stretchr/testify**: bumped from 1.10.0 to 1.11.1
  - **github.com/rivo/tview**: bumped to 0.42.0
  - **github.com/spf13/cobra**: bumped from 1.9.1 to 1.10.1
  - **golang.org/x/term**: bumped from 0.34.0 to 0.35.0
  - **github.com/gdamore/tcell/v2**: bumped from 2.8.1 to 2.9.0
- **Build Dependencies**: Updated build and CI dependencies
  - **golang**: bumped from 1.24.5-alpine to 1.25.1-alpine
  - **actions/setup-go**: bumped from 5 to 6
  - **actions/checkout**: bumped from 4 to 5

### Refactored
- **VM Migration Code Organization**: Moved migration-specific functions to dedicated file
  - **New File**: `vm_migration.go` created to house all VM migration functionality
  - **Moved Functions**: `showMigrationDialog()` and `performMigrationOperation()` relocated from `dialogs.go`
  - **Clean Separation**: Migration logic now properly separated from general dialog functions
  - **Better Maintainability**: Migration features can now be developed and maintained independently

## [1.0.5] - 2025-08-24

### MAJOR BREAKING CHANGE
- **Project Renamed to pvetui**
  - Rename was necessary in order to remain compliant with Proxmox trademark
  - Old paths referencing `proxmox-tui` must be renamed to `pvetui`. For example:
    ```
    mv ~/.config/proxmox-tui ~/.config/pvetui
    ```
  - **Additional migration steps:**
    - Update any shell aliases or scripts referencing the old binary name
    - Update any systemd service files or cron jobs
    - Update any documentation or bookmarks referencing the old project name
    - **Environment Variables:** Change prefix from `PROXMOX_` to `PVETUI_` (e.g., `PROXMOX_HOST` → `PVETUI_HOST`)
  - **Impact:** This change affects configuration paths, binary names, environment variables, and all project references

### Added
- **Multi-platform Package Distribution**: Added comprehensive support for distributing pvetui through multiple package managers
- **32-bit builds**: Add official 32-bit binaries by request in [#25](https://github.com/devnullvoid/pvetui/issues/25)
  - Linux: `linux/386`
  - Windows: `windows/386`
  - Included in GoReleaser config and local Makefile release target

  - **AUR Support**: Complete Arch User Repository integration with automated PKGBUILD generation and management
  - **Homebrew Tap**: macOS and Linux distribution via Homebrew with automated formula updates
  - **Scoop Bucket**: Windows distribution via Scoop with automated manifest management
  - **DEB/RPM Packages**: Traditional Linux package formats automatically generated by GoReleaser
  - **Docker Images**: Multi-platform container images published to GitHub Container Registry
  - **Orchestration Scripts**: Unified management of all package managers through a single command interface
  - **Automated Updates**: Scripts to automatically update package definitions with new versions and checksums
  - **Local Testing**: Built-in testing and validation for all package formats before publishing
  - **Makefile Integration**: New targets for package manager operations (setup, update, status, clean)
  - **Comprehensive Documentation**: Complete guide covering setup, maintenance, and troubleshooting for all platforms

### Documentation
- **README Updates**: Fixed CLI argument conventions and improved documentation
  - Updated all CLI examples to use correct double-dash format (`--config` instead of `-config`)
  - Added comprehensive CLI reference table with all available flags and short versions
  - Fixed broken anchor links in navigation for better user experience
  - Replaced problematic emojis with compatible ones for consistent anchor generation
  - Updated project title to 'TUI for Proxmox Virtual Environment' for trademark compliance
  - Added trademark disclaimer to clarify non-affiliation with Proxmox Server Solutions GmbH
  - Enhanced demo section with both GIF (GitHub compatible) and WebM (high quality) options
  - Fixed CLI examples throughout all documentation files for consistency

## [1.0.4] - 2025-08-19

### Added
- **Guest name editing**: Added ability to change QEMU VM names and LXC container hostnames from the config page
  - QEMU VMs: Edit the "name" field which updates the VM display name
  - LXC containers: Edit the "hostname" field which updates the container hostname
  - Real-time title updates show the new name as you type
  - Changes are saved to Proxmox and reflected immediately in the UI
  - Input validation prevents invalid hostname characters (underscores, spaces, special chars)
  - Validates hostname format (no leading/trailing hyphens, proper length limits)
  - Fixed UI refresh issue with professional polling approach that verifies API changes before refreshing
  - Added loading indicators during API propagation delay for better user experience
  - Enhanced header component with ShowWarning method for better user feedback
  - Refactored polling functionality into dedicated function for improved maintainability
  - Fixed race condition by polling both config and cluster resources endpoints to ensure complete propagation
- **Cross-platform config and cache paths**: Added native support for Windows config/cache directories
  - Windows: Config in `%APPDATA%/pvetui`, Cache in `%LOCALAPPDATA%/pvetui`
  - macOS: Uses XDG-style paths (`~/.config/pvetui`, `~/.cache/pvetui`) for consistency with other TUI applications
  - Linux: Maintains existing XDG support (`~/.config/pvetui`, `~/.cache/pvetui`)
  - Maintains backward compatibility with existing XDG functions
  - Environment variables still override platform defaults when set

### Breaking Changes
- **Windows users only**: Existing config files in XDG-style paths need to be moved to new platform-specific locations
  - **Windows**: Move from `~/.config/pvetui/` to `%APPDATA%/pvetui/`
  - **macOS/Linux**: No changes required - existing paths continue to work
  - The application will automatically use the new paths on first run after this update

### Fixed
- Community Scripts: returning from installation no longer blanks the screen. The selector now closes before refresh and a brief post-resume delay ensures stable UI restore.
- Data Refresh: new containers/VMs created by community scripts are shown immediately without restarting. After install we trigger a hard refresh (cache cleared) and the manual refresh rebuilds the guest list from fresh cluster data.
- Header: eliminated brief spinner flash that could reappear after success/error messages.
- Manual Refresh stability: VM list now rebuilt strictly from cluster resources; filtering preserved across consecutive refreshes; removed VM details flicker and selection jump by stabilizing selection and suppressing programmatic callbacks during list rebuild.
- VM delete selection fallback: after deleting a VM, selection now moves to the first remaining VM and the details panel updates accordingly; clears details when the list becomes empty.
- Manual Refresh optimization: refactored complex refresh logic into separate functions for better maintainability; reduced UI update calls and improved incremental node enrichment; fixed regression where VM list would become empty after refresh due to enriched nodes not preserving VM data from original cluster resources.

## [1.0.3] - 2025-08-09

### Added
- **Guest power actions:** Added Shutdown (graceful), Stop (force), and Reset (hard, QEMU-only) alongside Restart/Start in the guest context menu, with clear confirmations and shortcuts.

### Fixed
- **Windows: Saving profiles could fail with "The system cannot find the path specified"**
  - Ensure config directory creation uses OS-agnostic path handling when saving from the config/profile wizards and menu actions.
  - Fixes saving when adding/editing profiles and when setting default profile on Windows.
- **Windows: Locally built binaries sometimes failed to start**
  - Align local Windows builds with release artifacts by disabling CGO and using baseline CPU target.
  - Scoped compatibility flags to Windows/amd64 only to avoid affecting other platforms.
- **UI: Reduce noisy page removal errors in logs**
  - Remove pages only when present to avoid benign "Failed to remove … page" errors.

## [1.0.2] - 2025-08-07

### Fixed
- **Profile Switching: Separate Active vs Default profile**
  - Introduced a non-persisted runtime `ActiveProfile` distinct from the persisted `default_profile` in config.
  - Switching profiles in the UI now updates only the active profile; the default indicator and config file are not overwritten.
  - UI header shows the active profile, while the profiles menu star correctly marks the persisted default.
  - Validation prefers the active profile when set, falling back to the default profile.
- **VNC Profile Switching**: Fixed VNC sessions not updating when switching connection profiles
  - VNC service now properly closes all existing sessions when switching profiles
  - Ensures new VNC connections use the updated client connection
  - Prevents VNC sessions from trying to connect to old servers after profile changes
  - Maintains session management integrity across profile switches
- **VNC Browser Opening on Linux**: Fixed VNC connection issues when xdg-open is not available
  - Added detection for missing xdg-open command before attempting to open browser
  - Shows helpful error dialog with shortened VNC URL when browser cannot be opened automatically
  - Implements URL forwarding system: shortened URLs (e.g., `http://localhost:45167/vnc-forward`) automatically redirect to full VNC sessions
  - Uses scrollable text area for long VNC URLs to prevent UI overflow and improve readability
  - Improved dialog positioning and width to properly display long URLs without truncation
  - Enhanced button focus and keyboard handling (Enter/Escape) for proper dialog dismissal
  - Clarifies that the VNC server is still running and ready for connection
  - Prevents confusing situation where VNC server starts but browser doesn't open
  - Provides clear instructions for manual connection with the VNC URL
  - Especially important for WSL and minimal Linux distributions that don't include xdg-open
- **Config Wizard Theme Integration**: Fixed config wizard to use the same theme colors as the main application
  - Config wizard now applies custom theme configuration before setting tview styles
  - Ensures consistent visual appearance between main app and config wizard
  - Fixed input field colors to match the default theme (black instead of blue)
  - Applied to both standalone config wizard and embedded profile wizard
- **Config Wizard Loading Issues**: Fixed config wizard to properly load existing configuration files
  - Fixed config wizard to load from default locations (`~/.config/pvetui/config.yml`)
  - Added profile resolution and application logic to config wizard flow
  - Ensured both `--config-wizard` flag and `config-wizard` subcommand work consistently
  - Fixed issue where config wizard wouldn't load existing profiles when no config file specified
- **Profile Wizard Validation**: Fixed profile wizard to properly recognize filled authentication fields
  - Fixed profile wizard to create profile entries in memory for new profiles
  - Ensured form fields and validation logic work with the same data structure
  - Fixed validation to properly detect when password or token authentication is provided
  - Resolved issue where profile wizard wouldn't recognize filled authentication information
- **Profile Deletion Deadlock**: Fixed deadlock when deleting connection profiles
  - Removed nested `QueueUpdateDraw` calls that caused deadlocks
  - Fixed profile deletion modal to close properly after operation completion
  - Used direct UI updates instead of queued updates to prevent deadlocks
  - Ensured proper focus restoration after profile deletion operations
- **Shell Connection Deadlock**: Fixed deadlock when opening shell to VM without IP address
  - Added `showMessageSafe` function that doesn't use `QueueUpdateDraw` to avoid deadlocks
  - Updated shell functions to use `CreateErrorDialog` for errors and `showMessageSafe` for info messages
  - Fixed issue where screen would flash without showing error message to user
  - Provide clear error message explaining why connection failed and how to fix it
  - Follow same pattern as VNC functions to ensure consistency and prevent deadlocks
- **noVNC Extra Keys Display**: Fixed broken 'extra keys' image display in embedded noVNC client
  - Updated noVNC submodule from v1.6.0 to v1.6.0-11-g4cb5aa4 (11 commits ahead)
  - Includes upstream fix for extra keys image display bug
  - Resolves issue where extra keys button images would not display correctly
- **Guest List Search Selection Mismatch**: Fixed issue where selected item's details didn't match the selected item when searching/filtering
  - Fixed programmatic selection not triggering VM/node changed callbacks
  - Ensures details panel always shows correct information for selected item
  - Applied to search filtering, selection restoration, and VM operations
  - Resolves issue where details panel would show stale information after filtering
- **showMessage Deadlock Prevention**: Updated showMessage calls to use showMessageSafe to prevent deadlocks
  - Fixed showMessage calls in button handlers, event callbacks, and goroutines
  - Applied to VM config forms, snapshot operations, script selector, and connection profiles
  - Prevents UI deadlocks when showing error messages from async operations
  - Ensures consistent user experience without blocking the interface

## [1.0.1] - 2025-08-06

### Added
- **Cobra CLI Framework**: Migrated from Go's standard flag package to cobra for enhanced CLI experience
  - Much better help text formatting with proper descriptions and organization
  - Environment variable support with automatic binding to `PROXMOX_*` variables
  - Subcommand architecture for future extensibility (config-wizard subcommand)
  - Professional CLI interface with improved error handling and validation
  - Maintains 100% backward compatibility with existing functionality
- **Task List Refresh**: Automatically refresh tasks list when VM operations complete
  - Ensures tasks created by VM operations are immediately visible
  - Provides better visibility into operation progress and completion
  - Applied to start/stop/restart operations
  - Delete and migration operations already refresh tasks via manualRefresh()

### Fixed
- **Data Refresh Issues**: Improved data refresh after volume resize and snapshot rollback operations
  - Volume resize now shows updated volume size immediately and displays the resize task
  - Snapshot rollback now shows updated VM status and displays the rollback task
  - Especially important for LXC containers that get shut down after rollback
  - Extracted reusable `refreshVMDataAndTasks` function for consistent behavior
  - Added 2-second delay to allow Proxmox API to update config data before refresh
  - Prevents UI lockup by using non-blocking goroutine for delay
- **VM Selection Preservation**: Fixed selection jumping during pending operations
  - Preserve selected VM by ID and node instead of index position
  - Fixes issue where selected guest would change during pending status
  - Ensures consistent user experience during long-running operations
  - Applied to VM operations (start/stop/restart) and migration operations
- **Makefile Cross-Platform Build**: Fixed hardcoded GOOS/GOARCH in build target ([#19](https://github.com/devnullvoid/pvetui/issues/19))
  - Now builds for host platform by default instead of forcing Linux/amd64
  - Allows environment variable override for cross-compilation
  - Enables native development on macOS, Windows, and other platforms
  - Thanks to @unclesp1d3r for the detailed report and solution
- **Go Install Documentation**: Fixed incorrect installation instructions and improved macOS guidance ([#20](https://github.com/devnullvoid/pvetui/issues/20))
  - Removed non-functional `go install @latest` command (git submodule limitation)
  - Renamed misleading `install-remote` Makefile target to `install-go` for clarity
  - Added macOS Gatekeeper warning in README with direct link to troubleshooting guide
  - Updated troubleshooting documentation with correct installation methods
  - Thanks to @unclesp1d3r for reporting macOS Gatekeeper issues
- **First-Run Configuration Issues**: Fixed app failing to launch without config file ([#21](https://github.com/devnullvoid/pvetui/issues/21))
  - Fixed bootstrap flow to handle config wizard before profile resolution
  - Fixed profile resolution to not assume 'default' profile when no profiles exist
  - Improved onboarding flow with clear user guidance after config creation
  - Ensured --config-wizard flag and config-wizard subcommand work without existing config
  - Maintained full SOPS functionality for encrypted configuration support
  - Thanks to @BenRachmiel for the detailed bug report and reproduction steps

## [1.0.0] - 2025-08-03

### Added
- **Snapshot Management**: Added comprehensive snapshot management for VMs and containers
  - Full CRUD operations: create, delete, and rollback snapshots
  - Proper API integration with Proxmox snapshot endpoints
  - QEMU vs LXC support with VM state handling (QEMU only)
  - Theme-consistent UI with proper keyboard navigation
  - Escape key support for all dialogs and forms
  - Proper handling of 'current' state display as 'NOW'
  - Comprehensive error handling and user feedback
- **Connection Profile Management**: Added comprehensive profile management system for multiple Proxmox connections
  - Profile switching, editing, and persistence with validation
  - Automatic migration from legacy single-connection config
- **Global Menu**: Added comprehensive global menu with intuitive letter-based shortcuts
- **Quit Confirmation**: Added consistent quit confirmation dialog for both hotkey and menu with VNC session awareness
- **Flexible Theming System**: Added comprehensive theming support with automatic terminal emulator adaptation
  - **Semantic Color Constants**: Centralized color management with semantic meaning across themes
  - **Terminal Theme Adaptation**: Automatic adaptation to popular terminal themes (Dracula, Nord, Solarized, etc.)
  - **Configuration Options**: Theme settings in config file with `use_terminal_colors` and `color_scheme` options
  - **Documentation**: Comprehensive theming guide with setup instructions for popular terminal emulators
  - **Zero Configuration**: Works out of the box with most terminal emulators while maintaining semantic consistency
- **Display Node Storage Pools**: Added node storage pools to node details panel
- **Added comprehensive custom theming support**:
  - Users can override all semantic UI colors via the config file (`theme.colors`).
  - Supports hex codes, ANSI color names, and the special value `default`.
  - All themeable color keys are documented in docs/THEMING.md.
  - `use_terminal_colors` config option controls whether to use terminal palette or custom colors.
  - See docs/THEMING.md for full details and configuration examples.
- **Built-in themes**: default, dracula, catppuccin-mocha, gruvbox, nord, rose-pine, tokyonight, solarized, kanagawa, everforest. Users can select a built-in theme with theme.name in the config and override any color.
- **Interactive Config Wizard and Editor**:
  - Added a full-screen, interactive TUI wizard for creating and editing the main config file.
  - Automatically launches on first run if no config is found, or can be invoked at any time with `--config-wizard`.
  - Pre-fills fields from existing config, validates input, and provides clear error/success feedback.
  - Supports both password and token authentication, and SOPS/age-encrypted configs with opt-in re-encryption.
  - All onboarding and config editing flows now use consistent, user-friendly modals and prompts.

### Changed
- **Major Code Refactoring**: Comprehensive refactoring to improve code organization and maintainability
  - Split large UI component files into focused, single-responsibility modules
  - Improved separation of concerns across all UI components
  - Enhanced maintainability and testability while preserving all functionality
- **Logger Architecture Improvements**: Enhanced logging system with better error handling and circular import resolution
- **Configuration Package Split**: Modularized configuration management with separate profile and file operation modules
- **UI Simplification**: Removed redundant Global menu hotkey from footer display since Esc opens the global menu

### Fixed
- Node details panel and API now support displaying multiple storage pools per node, instead of only one. All storage pools are shown with usage stats and theming.
- **FormButton Theming**: Fixed FormButton styling to use proper theme colors instead of hardcoded tview.Styles colors, ensuring consistent appearance with other UI elements
- **FormButton Refactoring**: Refactored FormButton to embed a real tview.Button, providing proper button styling, behavior, and theme consistency
- **FormButton Sizing**: Fixed FormButton to properly size and center the button instead of taking up the entire width
- **FormButton Alignment**: Added configurable positioning options (center, left, right, custom) for FormButton alignment within forms
- **GolangCI-Lint Configuration**: Updated golangci-lint configuration to be compatible with newer versions, fixed GitHub Actions CI failures, and implemented conservative linting with zero errors while maintaining essential code quality checks

## [0.9.0] - 2025-07-16

### Changed
- **Major Refactor:** Split context menu, VM operations, and refresh logic into separate files for improved maintainability and DRYness.
- Improved form and modal UX, including better keyboard navigation and consistent input handling.
- Async feedback and pending state for all VM operations, including migration, with robust UI refresh and error handling.
- Robust selection restoration for both node and VM lists after refresh (fixes selection jump issues).
- Fixed linter/code-quality issues and removed duplicate or unused code.
- Updated and consolidated helpers for refresh and selection logic.
- All changes maintain code quality and pass all tests.

### Added
- **Guest configuration editor:** Edit CPU, memory, and description for both QEMU and LXC guests.
- **Storage volume resize:** Resize disks from the config editor, with robust filtering for resizable volumes only.
- **Interactive First-Run Setup**: Added user-friendly configuration wizard for new users
  - Automatically detects when configuration is missing or incomplete
  - Prompts users to create a default configuration file in the XDG config directory
  - Embeds the configuration template directly in the binary for offline setup
  - Provides clear, friendly messaging with proper spacing and visual indicators
  - Supports both `.yml` and `.yaml` file extensions for configuration discovery
  - Eliminates the need for users to manually create configuration files or read documentation first
- **Startup Connectivity Verification**: Added comprehensive startup sequence with real-time feedback
  - Tests network connectivity and authentication before loading the main interface
  - Clear console progress messages showing each startup step (config loading, client initialization, connection testing, authentication verification)
  - Intelligent error categorization with specific suggestions for different failure types
  - Prevents users from waiting at "Loading..." screens when configuration issues exist
  - Helpful error messages pointing users to the exact config file and suggesting fixes for connection or authentication problems
- Added a reusable custom FormItem (FormButton) for use in forms.

### Fixed
- **VNC Connectivity**: Fixed issue where VNC failed to connect when using SSH port forwarding (e.g., in VS Code). The noVNC client now uses a relative URL, allowing it to connect correctly through forwarded ports.
- Fixed: Auto-refresh countdown and periodic refresh now work correctly after a manual refresh or config edit. Enabling auto-refresh after a manual refresh no longer leaves the UI stuck in 'Refreshing...' state.
- Cleaned up auto-refresh logic: startAutoRefresh only starts ticker/goroutines if not already running, and toggleAutoRefresh only calls stopAutoRefresh when disabling.
- Fixed: Node details (kernel version, CPU model, load average, version) are now preserved after a manual refresh, matching auto-refresh behavior. Previously, these fields would disappear after manual refresh.

## [0.8.1] - 2025-07-10

### Added
- **Docker Image**: Added `openssh-client` to support the shell feature.

### Fixed
- **Configuration**: The application now automatically discovers and loads the default configuration file (`config.yml` or `config.yaml`) from the XDG config directory (`~/.config/pvetui/`) without requiring the `--config` flag.
- **Search**: Pressing `ESC` in the search bar now clears the filter text in addition to closing the bar, providing a more intuitive, VIM-like experience.

### Improved
- **Docker**: The Docker instructions have been completely revamped for clarity and correctness, now recommending `docker compose run --rm pvetui` for an improved user experience.
- Robust selection restoration for both VM and Node lists after per-item and global refreshes. Selection is now always restored by name, not index, fixing issues with selection jumping to the top after refreshes.

## [v0.8.0]

### Added
- **Configurable Key Bindings**: Added support for customizing all major actions via the `key_bindings` section in the config file.
- **View Switching with Brackets**: Changed default view switching keys to `]` (forward) and `[` (reverse) for better reliability across terminals.
- Support for SOPS/age encrypted configuration files with automatic key lookup
- `.sops.yaml` for convenient encryption of config files with SOPS
- Log message when encrypted config is decrypted
- **NixOS LXC Container Support**: Added automatic detection and proper shell access for NixOS containers
  - Detects NixOS containers based on `OSType` configuration ("nixos" or "nix")
  - Uses `pct exec` with environment setup for NixOS containers instead of standard `pct enter`
  - Automatically sources `/etc/set-environment` if present for proper NixOS environment initialization
  - Maintains backward compatibility with standard LXC containers
  - Enhanced user feedback showing "NixOS LXC container" vs "LXC container" during connection
  - Comprehensive test coverage for all container types
### Fixed
- **Keybinding Reliability**: Overhauled the keybinding system to correctly handle modifier keys (`Ctrl`, `Alt`, `Shift`), fixing numerous issues with custom shortcuts.
- **Shell Connection Issues**: Fixed VM shell connections that were failing due to broken QEMU guest agent approach.
- **GitHub Workflow Fixes**: Added `submodules: recursive` to all GitHub Actions checkout steps to properly handle noVNC submodule during builds.
- **Windows ARM64 Support**: Added Windows ARM64 build target to both Makefile and GitHub release workflow.
- **VM/Container Restart**: Fixed 500 error when restarting VMs and containers by using correct `/status/reboot` endpoint (both QEMU and LXC use this endpoint, not `/status/restart`)
- **CI Linting**: Fixed golangci-lint configuration compatibility issues by migrating to v2 format
- **Code Quality**: Fixed variable shadowing issues in app initialization and cache tests
- Refresh VNC session `LastUsed` timestamp on all WebSocket proxy traffic to prevent unexpected timeouts

### Improved
- **Code Quality Workflow**: Added `go vet` to CI pipeline and development workflow for enhanced static analysis
  - New `make vet` target for running Go's built-in static analyzer
  - New `make code-quality` target combining `go vet` and `golangci-lint` for comprehensive checks
  - CI now runs `go vet` before `golangci-lint` to catch additional issues early

## [0.7.1] - 2025-07-01

### Fixed
- **noVNC Files Embedding**: Fixed noVNC files to be properly embedded in compiled binary using Go's `//go:embed` directive instead of runtime filesystem access
- **Windows URL Truncation**: Fixed VNC URLs being truncated in Windows browser address bar by replacing `cmd /c start` with `rundll32 url.dll,FileProtocolHandler` to avoid command line length limitations

## [0.7.0] - 2025-06-30

### Added
- **VM/Container Migration**: Added comprehensive migration functionality
  - **Context Menu Integration**: Added "Migrate" option to VM context menu (accessible via 'M' key)
  - **Simplified Migration Dialog**: Streamlined dialog matching Proxmox UI design
    - Target node selection (shows only online nodes excluding current host)
    - Smart migration mode defaults: "restart" for LXC, "online/offline" for QEMU based on VM status
    - Clean confirmation dialog with migration summary
    - Removed complex advanced options in favor of sensible defaults
  - **Enhanced API Implementation**: Full migration API support with improved error handling
    - POST to `/nodes/{node}/{vmtype}/{vmid}/migrate` with detailed response logging
    - Support for both QEMU and LXC migration with type-specific parameters
    - Smart defaults: online migration for running VMs, offline for stopped VMs
    - LXC containers use "restart" migration parameter (restart=1) instead of online parameter
    - Fixed LXC migration API compatibility by removing unsupported migration_type parameter
    - Fixed LXC migration errors by using correct restart parameter for LXC containers
    - Comprehensive error feedback with detailed API response logging
    - Automatic validation of target node availability
  - **Improved User Experience**: Better feedback and error handling
    - Detailed error messages with migration context (VM name, target, mode)
    - API response logging for troubleshooting migration issues
    - Asynchronous operation with progress feedback
    - Automatic refresh after migration to show updated VM location and tasks
    - Migration dialog with minimum height for better visibility on smaller terminals
    - Consistent 2-second refresh delay matching other VM operations
    - Manual refresh (R key) now properly refreshes tasks in addition to nodes/VMs
    - Migration status visible in Tasks tab for monitoring progress
    - Help documentation updated to include migration information

### Fixed
- **Search Filter Persistence**: Fixed issue where search/filtered lists would reset to unfiltered state during auto-refresh and after guest agent data loading
  - Search filters now properly preserved across all refresh operations (manual, auto-refresh, and guest agent enrichment)
  - Fixed key mismatch between search state storage and retrieval (was using lowercase strings instead of proper page constants)
  - Initial data loading now respects existing search filters instead of always showing unfiltered data
  - VM enrichment callback now preserves active search filters when updating with guest agent data

## [0.6.0] - 2025-06-23

### Added
- Automated release script with full workflow automation
- Makefile integration for release commands
- **VM/Container Deletion**: Added delete option to VM/LXC context menu with confirmation
  - Delete option available for all VMs and containers regardless of state
  - Comprehensive confirmation dialog warns about irreversible data destruction
  - Uses DELETE method on `/nodes/{node}/{type}/{vmid}` endpoint as specified
  - **Smart Running VM Handling**: Detects running VMs and offers direct force deletion
  - **Simplified Approach**: Uses force deletion directly for running VMs (no stop-and-delete)
  - **Force Delete Options**: Supports force deletion with `force`, `destroy-unreferenced-disks`, and `purge` parameters
  - **Cache Invalidation**: Clears API cache after deletion to ensure VM is removed from list immediately
  - **Delayed Refresh**: Waits 3 seconds after deletion before refreshing to allow server processing
  - Proper error handling and success feedback with status messages
  - Automatic VM list refresh after successful deletion
  - Specialized delete operation handler that refreshes entire VM list instead of trying to refresh deleted VM
- **Enhanced VM Operations**: Improved all VM operations (start/stop/restart) with auto-refresh
  - **Cache Invalidation**: Clears API cache after each operation for fresh state data
  - **Delayed Refresh**: Waits 2 seconds after operations before refreshing VM data
  - **DRY Implementation**: Unified approach across all VM operations for consistency
  - **Targeted Refresh**: Uses VM-specific refresh to preserve selection and context
  - Immediate success feedback with automatic state updates
- **Cluster Tasks Page**: New dedicated page for viewing recent cluster tasks
  - Access via Tab navigation or F3 key
  - Shows task history with timestamps, status, duration, and details
  - Automatic sorting by newest tasks first
  - Colored status indicators (green for OK, red for errors, yellow for running)
  - Friendly task type formatting (e.g., "VM Start" instead of "qmstart")
  - Auto-refresh integration when tasks page is active
  - Comprehensive task type support for VMs, containers, backups, and system operations
    - **VM Operations**: Start, Stop, Restart, Shutdown, Reset, Reboot, Create, Delete, Clone, Migrate, Restore, Template
    - **Container Operations**: PCT and LXC variants (Start, Stop, Create, Delete, etc.)
    - **System Operations**: APT Update/Upgrade, Service management, Image operations, File transfers
    - **Legacy LXC**: vzcreate, vzstart, vzstop, vzdestroy and other vz* operations
  - **Search Filtering**: Full search support with `/` key activation
    - Real-time filtering across task ID, node, type, status, user, and UPID
    - Search state preservation during auto-refresh operations
    - Integrated with existing search system used by Nodes and Guests pages

### Fixed
- **TUI Suspend/Resume Issue**: Fixed critical issue where users couldn't return to TUI after script installation or SSH sessions
  - Added `app.Sync()` calls after `app.Suspend()` to properly restore terminal state
  - Resolves the problem where "Press Enter to return to the TUI..." would not work
  - Applied fix to both script installation and SSH shell functionality
  - Based on known tview issue where terminal state doesn't restore properly after suspension
  - Users can now successfully return to the application after all suspend operations
- **Unified Logging System**: Fixed all packages to use unified log file instead of separate log files
  - Implemented global logger system that all packages (scripts, VNC services, etc.) now use
  - All components now log to the same `pvetui.log` file in the configured cache directory
  - Eliminated multiple log files being created in current directory (scripts, VNC components)
  - Proper cache directory initialization ensures consistent logging location across all packages

### Improved
- **Press Enter to Return**: Re-implemented "Press Enter to return to TUI" functionality for both script installation and SSH sessions
  - Users can now see complete script output and error messages before returning to the application
  - Status messages show success (✅) or failure (❌) with clear feedback
  - Applied to all SSH session types: node shells, LXC containers, QEMU VMs, and guest agent shells
  - Maintains the working suspend/resume pattern while providing better user control
  - Allows users to troubleshoot issues or verify successful installations before continuing
- **Community Script Selector UI**: Converted from modal to full-page view for better usability
  - Provides more screen real estate for script browsing and selection
  - Improved responsive layout that adapts to terminal size
  - Better integration with the overall application navigation flow
- **Community Script Search**: Added search functionality to the script selector
  - Real-time search filtering as you type in the search input field
  - Searches across script names, descriptions, and types (container/VM)
  - Press `/` or `Tab` to activate search mode from the script list
  - Press `Escape` to clear search and return to full script list
  - Press `Enter` or `Tab` to move from search field back to script list
  - Maintains all existing navigation (hjkl, arrows, backspace to go back)
  - Filtered results update instantly and preserve selection behavior
- Backspace now closes the script details page in the script selector (same as Escape) for faster navigation.
- Release process now fully automated from changelog to GitHub release

## [0.5.0] - 2025-06-22

### Added
- Guest data loading indicator on app startup
- Enhanced VM details panel with network interface and storage configuration
- Quit confirmation for active VNC sessions
- Auto-refresh functionality with 'A' hotkey toggle (10-second interval)
- Always-visible status indicators in footer (VNC sessions and auto-refresh status)
- Workflow testing integration in Makefile with targets for local CI testing
- Build tags for examples to prevent linting conflicts

### Fixed
- VM selection and search filter preservation during operations and refreshes
  - VM operations (start/stop/restart) now preserve selected VM position even when status changes
  - Search filters remain active after VM operations and manual refreshes
  - Startup enrichment process preserves user's VM selection if they navigate during loading
  - Selection tracking by VM ID and node instead of list position prevents losing selection when VMs move due to status sorting
- Auto-refresh cache bypass for real-time performance data updates
- Node list ordering consistency during auto-refresh operations
- Manual refresh (R hotkey) VM selection preservation using correct sorted slice
- Logger test panic with nil pointer dereference handling
- Config integration tests with proper environment variable isolation
- Boolean field merging logic in configuration file processing
- Container runtime prioritization (Podman first, Docker fallback)

### Improved
- Network interface display layout in VM details
- Storage configuration display layout
- Footer layout with right-aligned status indicators
- Consistent node list sorting (alphabetical by name)
- Test infrastructure with comprehensive fixes and improvements

## [0.4.0] - 2025-06-20

### Added
- **Concurrent VNC Sessions**: Support for multiple simultaneous VNC connections
  - Session management system allows connecting to multiple VMs and nodes simultaneously
  - Each VNC session runs on its own dedicated port with independent WebSocket proxy
  - Automatic session tracking with unique identifiers and metadata
  - Real-time session count display in footer (e.g., "VNC:3" for 3 active sessions)
  - Smart session reuse - connecting to the same target returns existing session
  - Automatic cleanup of inactive sessions after 24 hours of inactivity
  - Session lifecycle management with proper resource cleanup on application exit
  - Backward compatibility maintained with existing VNC functionality
- **noVNC Git Submodule Integration**: Replaced manual noVNC file copying with git submodules
  - noVNC client now managed as a git submodule from official repository (v1.6.0)
  - Easy updates to new noVNC versions with standard git commands
  - Improved maintainability and version tracking
  - Added comprehensive documentation for submodule management
  - Requires `git clone --recurse-submodules` for new installations
  - Migrated from embedded filesystem to direct filesystem serving for better flexibility

### Fixed
- **VNC Session Auto-Disconnect**: Removed automatic 30-minute session timeout
  - VNC sessions now remain active for 24 hours instead of 30 minutes
  - Cleanup process runs every 30 minutes instead of every 5 minutes for efficiency
  - Sessions are only cleaned up when truly inactive for extended periods
  - Prevents unexpected disconnections during long VNC sessions
- **VNC Session Count Update Delay**: Implemented real-time session count updates
  - Added callback system for immediate UI updates when sessions are created or removed
  - Session count now updates instantly when browser tabs are closed (within 5 seconds)
  - Reduced polling interval from 30 seconds to 5 seconds as backup mechanism
  - UI footer now reflects accurate session count without delays
  - Improved user experience with responsive session management
- **VNC Session Timeouts**: Fixed VNC connections disconnecting after 20-30 seconds
  - Increased WebSocket proxy timeout from 30 seconds to 30 minutes for long-lived VNC sessions
  - Removed HTTP server read/write timeouts that were terminating WebSocket connections
  - Added WebSocket ping/pong keepalive mechanism with 30-second intervals
  - Enhanced connection stability with proper deadline management and error handling
  - VNC sessions now remain active during periods of user inactivity
  - Improved logging for connection lifecycle and timeout debugging
- **VNC Session Management**: Enhanced session lifecycle and client disconnect detection
  - Added real-time client connection/disconnection tracking for accurate session state
  - Implemented immediate session cleanup when browser tabs are closed
  - Fixed session reuse issues where reconnecting after browser close would fail
  - Added session state management (Active, Connected, Disconnected, Closed)
  - Sessions now properly detect and handle client disconnections
  - Improved session reuse logic to prevent "connection is closed" errors
  - Added 5-second grace period for reconnections to prevent premature cleanup
  - **Fixed session count accuracy**: Disconnected sessions are now properly removed after grace period
  - **Fixed stale VNC ticket reuse**: Sessions are completely removed instead of reused with expired tickets
  - **Reduced excessive logging**: VNC session monitoring reduced from 2-second to 30-second intervals
  - **Improved logging efficiency**: Session count only logged when it changes, not continuously
- **Unified Logging System**: Fixed all packages to use unified log file instead of separate log files
  - Implemented global logger system that all packages (scripts, VNC services, etc.) now use
  - All components now log to the same `pvetui.log` file in the configured cache directory
  - Eliminated multiple log files being created in current directory (scripts, VNC components)
  - Proper cache directory initialization ensures consistent logging location across all packages
  - Eliminates confusion from multiple log files and significantly improves debugging experience

## [0.3.0] - 2025-06-20

### Added
- **Embedded noVNC Client**: Revolutionary VNC console access without requiring Proxmox web UI login
  - Self-contained noVNC client embedded directly in the application
  - Automatic authentication handling for both API token and password authentication
  - WebSocket reverse proxy bridges noVNC client to Proxmox VNC websocket endpoints
  - One-time password generation and automatic connection establishment
  - Local HTTP server hosts noVNC client on dynamically allocated ports
  - Supports QEMU VMs, LXC containers, and node shell sessions
  - No browser session management or manual authentication required
  - Enhanced security with automatic session cleanup and timeout handling
  - Implementation inspired by community solution from [Proxmox Forum discussion](https://forum.proxmox.com/threads/proxmox-api-vncwebsocket.73184/page-2)
- **Authentication Handling**: Improved VNC authentication to work correctly with both QEMU VMs and LXC containers
- **VNC User Experience**: Removed outdated VNC warning modal since embedded client no longer requires Proxmox web UI login
- **Comprehensive VNC Logging**: Added detailed logging throughout VNC components for better debugging and monitoring
  - API call logging with request/response details and authentication methods
  - WebSocket proxy logging with connection status, message counts, and error tracking
  - HTTP server logging with port allocation, startup/shutdown, and file serving
  - Service-level logging with connection attempts, status checks, and browser launching
  - Proxy configuration logging with authentication token types and endpoint details
  - Message-level debugging for WebSocket communication (configurable verbosity)

### Fixed
- **Configuration Realm Handling**: Fixed critical bug where config file realm setting was ignored
  - Configuration files now properly merge the `realm` field from YAML config
  - API authentication now uses correct realm (e.g., 'pve' instead of defaulting to 'pam')
  - Resolves authentication failures when using non-PAM realms with API tokens
  - Ensures proper authentication for all Proxmox API operations
- **Node VNC Shell Access**: Resolved node VNC shell functionality by removing unsupported generate-password parameter
  - Node shells now properly authenticate using VNC ticket as password
  - Fixed API compatibility issues specific to node shell VNC endpoints
  - Improved error handling and user feedback for node VNC operations

## [0.2.0] - 2025-06-11

### Added
- **VI-like Navigation**: Added comprehensive hjkl key support throughout the interface
  - `h` = left/go back, `j` = down, `k` = up, `l` = right

### Fixed
- **Node Storage Display**: Fixed node details showing "0.00 GB" for storage values
  - Resolved inconsistent storage units between cluster and individual node data
  - Node storage values now consistently stored in GB (converted from bytes)
  - Storage percentages now display with correct used/total GB values
  - Maintains consistency with cluster resource processing

## [0.1.0] - Unreleased

- Internal alpha version with basic functionality.<|MERGE_RESOLUTION|>--- conflicted
+++ resolved
@@ -7,7 +7,6 @@
 
 ## [Unreleased]
 
-<<<<<<< HEAD
 ### Added
 - **Command Runner Plugin - QEMU VM Support**: Execute whitelisted commands on QEMU VMs via guest agent
   - Commands execute via `/nodes/{node}/qemu/{vmid}/agent/exec` and `/agent/exec-status` endpoints
@@ -20,10 +19,8 @@
 
 ### Fixed
 - **Guest Agent Response Parsing**: Fixed critical bug where Proxmox returns `exited` field as integer (0/1) but code attempted to parse as boolean, causing infinite polling loop and "Invalid parameter 'pid'" errors on second poll
-=======
-### Fixed
-- Version detection now works correctly with `go install` by using `debug.ReadBuildInfo()` to automatically extract version information from the Go module system. Previously, `go install` would always show version as "vdev".
->>>>>>> c0b15107
+- **Version Detection**: `go install` builds now report the correct semantic version by using `debug.ReadBuildInfo()` to extract module metadata instead of hard-coding "vdev".
+
 
 ## [1.0.8] - 2025-11-04
 
